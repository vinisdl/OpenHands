--- conflicted
+++ resolved
@@ -23,7 +23,37 @@
     async def get_user_id(self) -> str | None:
         return 'test-user'
 
-<<<<<<< HEAD
+    async def get_access_token(self) -> SecretStr | None:
+        return SecretStr('test-token')
+
+    async def get_provider_tokens(self) -> dict[ProviderType, ProviderToken] | None:  # noqa: E501
+        return None
+
+    async def get_user_settings_store(self) -> SettingsStore | None:
+        return self._settings_store
+
+    @classmethod
+    async def get_instance(cls, request: Request) -> UserAuth:
+        return MockUserAuth()
+
+
+@pytest.fixture
+def mock_settings_store():
+    with patch('openhands.server.routes.settings.SettingsStoreImpl') as mock:
+        store_instance = MagicMock()
+        mock.get_instance = AsyncMock(return_value=store_instance)
+        store_instance.load = AsyncMock()
+        store_instance.store = AsyncMock()
+        yield store_instance
+
+
+@pytest.fixture
+def mock_get_user_id():
+    with patch('openhands.server.routes.settings.get_user_id') as mock:
+        mock.return_value = 'test-user'
+        yield mock
+
+
 @pytest.fixture
 def mock_validate_provider_token():
     with patch('openhands.server.routes.settings.validate_provider_token') as mock:
@@ -48,23 +78,31 @@
     class MockMiddleware:
         def __init__(self, app):
             self.app = app
-=======
-    async def get_access_token(self) -> SecretStr | None:
-        return SecretStr('test-token')
->>>>>>> 16137942
-
-    async def get_provider_tokens(self) -> dict[ProviderType, ProviderToken] | None:  # noqa: E501
-        return None
-
-    async def get_user_settings_store(self) -> SettingsStore | None:
-        return self._settings_store
-
-    @classmethod
-    async def get_instance(cls, request: Request) -> UserAuth:
-        return MockUserAuth()
-
-
-@pytest.fixture
+
+        async def __call__(self, scope, receive, send):
+            settings = mock_settings_store.load.return_value
+            token = None
+            if settings and settings.secrets_store.provider_tokens.get(
+                ProviderType.GITHUB
+            ):
+                token = settings.secrets_store.provider_tokens[
+                    ProviderType.GITHUB
+                ].token
+            if scope['type'] == 'http':
+                scope['state'] = {'token': token}
+            await self.app(scope, receive, send)
+
+    # Replace the middleware
+    app.middleware_stack = None  # Clear existing middleware
+    app.add_middleware(MockMiddleware)
+
+    return TestClient(app)
+
+
+@pytest.fixture
+def mock_github_service():
+    with patch('openhands.server.routes.settings.GitHubService') as mock:
+        yield mock
 def test_client():
     # Create a test client
     with patch(
@@ -121,7 +159,109 @@
     response = test_client.post('/api/unset-settings-tokens')
     assert response.status_code == 200
 
-<<<<<<< HEAD
+    # We should never expose the API key in the response
+    assert 'test-key' not in response.json()
+
+
+@pytest.mark.skip(
+    reason='Mock middleware does not seem to properly set the github_token'
+)
+@pytest.mark.asyncio
+async def test_settings_api_set_github_token(
+    mock_github_service,
+    test_client,
+    mock_settings_store,
+    mock_get_user_id,
+    mock_validate_provider_token,
+):
+    # Test data with provider token set
+    settings_data = {
+        'language': 'en',
+        'agent': 'test-agent',
+        'max_iterations': 100,
+        'security_analyzer': 'default',
+        'confirmation_mode': True,
+        'llm_model': 'test-model',
+        'llm_api_key': 'test-key',
+        'llm_base_url': 'https://test.com',
+        'provider_tokens': {'github': 'test-token'},
+    }
+
+    # Make the POST request to store settings
+    response = test_client.post('/api/settings', json=settings_data)
+    assert response.status_code == 200
+
+    # Verify the settings were stored with the provider token
+    stored_settings = mock_settings_store.store.call_args[0][0]
+    assert (
+        stored_settings.secrets_store.provider_tokens[
+            ProviderType.GITHUB
+        ].token.get_secret_value()
+        == 'test-token'
+    )
+
+    # Mock settings store to return our settings for the GET request
+    mock_settings_store.load.return_value = Settings(**settings_data)
+
+    # Make a GET request to retrieve settings
+    response = test_client.get('/api/settings')
+    data = response.json()
+
+    assert response.status_code == 200
+    assert data.get('token') is None
+    assert data['token_is_set'] is True
+
+
+@pytest.mark.asyncio
+async def test_settings_preserve_llm_fields_when_none(test_client, mock_settings_store):
+    # Setup initial settings with LLM fields populated
+    initial_settings = Settings(
+        language='en',
+        agent='test-agent',
+        max_iterations=100,
+        security_analyzer='default',
+        confirmation_mode=True,
+        llm_model='existing-model',
+        llm_api_key=SecretStr('existing-key'),
+        llm_base_url='https://existing.com',
+        secrets_store=SecretStore(),
+    )
+
+    # Mock the settings store to return our initial settings
+    mock_settings_store.load.return_value = initial_settings
+
+    # Test data with None values for LLM fields
+    settings_update = {
+        'language': 'fr',  # Change something else to verify the update happens
+        'llm_model': None,
+        'llm_api_key': None,
+        'llm_base_url': None,
+    }
+
+    # Make the POST request to update settings
+    response = test_client.post('/api/settings', json=settings_update)
+    assert response.status_code == 200
+
+    # Verify that the settings were stored with preserved LLM values
+    stored_settings = mock_settings_store.store.call_args[0][0]
+
+    # Check that language was updated
+    assert stored_settings.language == 'fr'
+
+    # Check that LLM fields were preserved and not cleared
+    assert stored_settings.llm_model == 'existing-model'
+    assert isinstance(stored_settings.llm_api_key, SecretStr)
+    assert stored_settings.llm_api_key.get_secret_value() == 'existing-key'
+    assert stored_settings.llm_base_url == 'https://existing.com'
+
+    # Update the mock to return our new settings for the GET request
+    mock_settings_store.load.return_value = stored_settings
+
+    # Make a GET request to verify the updated settings
+    response = test_client.get('/api/settings')
+    assert response.status_code == 200
+    data = response.json()
+
     # Verify fields in the response
     assert data['language'] == 'fr'
     assert data['llm_model'] == 'existing-model'
@@ -171,7 +311,5 @@
     assert data['token_is_set'] is True
     assert 'provider_tokens_set' in data
     assert data['provider_tokens_set'].get('azuredevops') is True
-=======
     # We'll skip the secrets endpoints for now as they require more complex mocking  # noqa: E501
-    # and they're not directly related to the authentication refactoring
->>>>>>> 16137942
+    # and they're not directly related to the authentication refactoring