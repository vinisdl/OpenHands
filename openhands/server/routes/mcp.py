import os
import re
from typing import Annotated

from fastmcp import FastMCP
from fastmcp.exceptions import ToolError
from fastmcp.server.dependencies import get_http_request
from pydantic import Field

from openhands.core.logger import openhands_logger as logger
from openhands.integrations.azuredevops.azuredevops_service import AzureDevOpsServiceImpl
from openhands.integrations.bitbucket.bitbucket_service import BitBucketServiceImpl
from openhands.integrations.github.github_service import GithubServiceImpl
from openhands.integrations.gitlab.gitlab_service import GitLabServiceImpl
from openhands.integrations.provider import ProviderHandler, ProviderToken
from openhands.integrations.service_types import GitService, ProviderType
from openhands.server.shared import ConversationStoreImpl, config, server_config
from openhands.server.types import AppMode
from openhands.server.user_auth import (
    get_access_token,
    get_provider_tokens,
    get_user_id,
)
from openhands.storage.data_models.conversation_metadata import ConversationMetadata

mcp_server = FastMCP(
    'mcp', stateless_http=True, mask_error_details=True, dependencies=None
)

HOST = f'https://{os.getenv("WEB_HOST", "app.all-hands.dev").strip()}'
CONVERSATION_URL = HOST + '/conversations/{}'


<<<<<<< HEAD
async def get_convo_link(conversation_id: str, body: str) -> str:
    """
    Appends a followup link, in the PR body, to the OpenHands conversation that opened the PR
    """

    if server_config.app_mode != AppMode.SAAS:
        return body

    convo_url = CONVO_URL.format(conversation_id)
    convo_link = (
        f'Click here to [continue refining the PR]({convo_url})'
=======
async def get_conversation_link(
    service: GitService, conversation_id: str, body: str
) -> str:
    """Appends a followup link, in the PR body, to the OpenHands conversation that opened the PR"""
    if server_config.app_mode != AppMode.SAAS:
        return body

    user = await service.get_user()
    username = user.login
    conversation_url = CONVERSATION_URL.format(conversation_id)
    conversation_link = (
        f'@{username} can click here to [continue refining the PR]({conversation_url})'
>>>>>>> 523b40db
    )
    body += f'\n\n{conversation_link}'
    return body


async def save_pr_metadata(
    user_id: str | None, conversation_id: str, tool_result: str
) -> None:
    conversation_store = await ConversationStoreImpl.get_instance(config, user_id)
    conversation: ConversationMetadata = await conversation_store.get_metadata(
        conversation_id
    )

    pull_pattern = r'pull/(\d+)'
    merge_request_pattern = r'merge_requests/(\d+)'

    # Check if the tool_result contains the PR number
    pr_number = None
    match_pull = re.search(pull_pattern, tool_result)
    match_merge_request = re.search(merge_request_pattern, tool_result)

    if match_pull:
        pr_number = int(match_pull.group(1))
    elif match_merge_request:
        pr_number = int(match_merge_request.group(1))

    if pr_number:
        logger.info(f'Saving PR number: {pr_number} for conversation {conversation_id}')
        conversation.pr_number.append(pr_number)
    else:
        logger.warning(
            f'Failed to extract PR number for conversation {conversation_id}'
        )

    await conversation_store.save_metadata(conversation)


@mcp_server.tool()
async def create_pr(
    repo_name: Annotated[
        str, Field(description='GitHub/Azure DevOps repository ({{owner}}/{{repo}})')
    ],
    source_branch: Annotated[str, Field(description='Source branch on repo')],
    target_branch: Annotated[str, Field(description='Target branch on repo')],
    title: Annotated[str, Field(description='PR Title')],
    body: Annotated[str | None, Field(description='PR body')],
    draft: Annotated[bool, Field(description='Whether PR opened is a draft')] = True,
    labels: Annotated[
        list[str] | None,
        Field(
            description='Optional labels to apply to the PR. If labels are provided, they must be selected from the repository’s existing labels. Do not invent new ones. If the repository’s labels are not known, fetch them first.'
        ),
    ] = None,
) -> str:
<<<<<<< HEAD
    """Open a PR in GitHub/Azure DevOps"""

=======
    """Open a PR in GitHub"""
>>>>>>> 523b40db
    logger.info('Calling OpenHands MCP create_pr')

    request = get_http_request()
    headers = request.headers
    conversation_id = headers.get('X-OpenHands-ServerConversation-ID', None)

    provider_tokens = await get_provider_tokens(request)
    access_token = await get_access_token(request)
    user_id = await get_user_id(request)


    provider_handler = ProviderHandler(provider_tokens)


    try:
<<<<<<< HEAD
        body = await get_convo_link(conversation_id, body or '')
=======
        body = await get_conversation_link(github_service, conversation_id, body or '')
>>>>>>> 523b40db
    except Exception as e:
        logger.warning(f'Failed to append conversation link: {e}')

    try:
        response = await provider_handler.create_pr(
            repo_name=repo_name,
            source_branch=source_branch,
            target_branch=target_branch,
            title=title,
            body=body,
            draft=draft,
            labels=labels,
        )

        print(f'Response: {response}')

        if conversation_id:
            await save_pr_metadata(user_id, conversation_id, response)

    except Exception as e:
        error = f'Error creating pull request: {e}'
        raise ToolError(str(error))

    return response


@mcp_server.tool()
async def create_mr(
    id: Annotated[
        int | str,
        Field(description='GitLab repository (ID or URL-encoded path of the project)'),
    ],
    source_branch: Annotated[str, Field(description='Source branch on repo')],
    target_branch: Annotated[str, Field(description='Target branch on repo')],
    title: Annotated[
        str,
        Field(
            description='MR Title. Start title with `DRAFT:` or `WIP:` if applicable.'
        ),
    ],
    description: Annotated[str | None, Field(description='MR description')],
    labels: Annotated[
        list[str] | None,
        Field(
            description='Optional labels to apply to the MR. If labels are provided, they must be selected from the repository’s existing labels. Do not invent new ones. If the repository’s labels are not known, fetch them first.'
        ),
    ] = None,
) -> str:
    """Open a MR in GitLab"""
    logger.info('Calling OpenHands MCP create_mr')

    request = get_http_request()
    headers = request.headers
    conversation_id = headers.get('X-OpenHands-ServerConversation-ID', None)

    provider_tokens = await get_provider_tokens(request)
    access_token = await get_access_token(request)
    user_id = await get_user_id(request)

    github_token = (
        provider_tokens.get(ProviderType.GITLAB, ProviderToken())
        if provider_tokens
        else ProviderToken()
    )

    gitlab_service = GitLabServiceImpl(
        user_id=github_token.user_id,
        external_auth_id=user_id,
        external_auth_token=access_token,
        token=github_token.token,
        base_domain=github_token.host,
    )

    try:
        description = await get_conversation_link(
            gitlab_service, conversation_id, description or ''
        )
    except Exception as e:
        logger.warning(f'Failed to append conversation link: {e}')

    try:
        response = await gitlab_service.create_mr(
            id=id,
            source_branch=source_branch,
            target_branch=target_branch,
            title=title,
            description=description,
            labels=labels,
        )

        if conversation_id:
            await save_pr_metadata(user_id, conversation_id, response)

    except Exception as e:
        error = f'Error creating merge request: {e}'
        raise ToolError(str(error))

    return response


@mcp_server.tool()
async def create_bitbucket_pr(
    repo_name: Annotated[
        str, Field(description='Bitbucket repository (workspace/repo_slug)')
    ],
    source_branch: Annotated[str, Field(description='Source branch on repo')],
    target_branch: Annotated[str, Field(description='Target branch on repo')],
    title: Annotated[
        str,
        Field(
            description='PR Title. Start title with `DRAFT:` or `WIP:` if applicable.'
        ),
    ],
    description: Annotated[str | None, Field(description='PR description')],
) -> str:
    """Open a PR in Bitbucket"""
    logger.info('Calling OpenHands MCP create_bitbucket_pr')

    request = get_http_request()
    headers = request.headers
    conversation_id = headers.get('X-OpenHands-ServerConversation-ID', None)

    provider_tokens = await get_provider_tokens(request)
    access_token = await get_access_token(request)
    user_id = await get_user_id(request)

    bitbucket_token = (
        provider_tokens.get(ProviderType.BITBUCKET, ProviderToken())
        if provider_tokens
        else ProviderToken()
    )

    bitbucket_service = BitBucketServiceImpl(
        user_id=bitbucket_token.user_id,
        external_auth_id=user_id,
        external_auth_token=access_token,
        token=bitbucket_token.token,
        base_domain=bitbucket_token.host,
    )

    try:
        description = await get_conversation_link(
            bitbucket_service, conversation_id, description or ''
        )
    except Exception as e:
        logger.warning(f'Failed to append conversation link: {e}')

    try:
        response = await bitbucket_service.create_pr(
            repo_name=repo_name,
            source_branch=source_branch,
            target_branch=target_branch,
            title=title,
            body=description,
        )

        if conversation_id:
            await save_pr_metadata(user_id, conversation_id, response)

    except Exception as e:
        error = f'Error creating pull request: {e}'
        logger.error(error)
        raise ToolError(str(error))

    return response


@mcp_server.tool()
async def create_azuredevops_pr(
    repo_name: Annotated[
        str, Field(description='Azure DevOps repository (organization/project/repository)')
    ],
    source_branch: Annotated[str, Field(description='Source branch on repo')],
    target_branch: Annotated[str, Field(description='Target branch on repo')],
    title: Annotated[
        str,
        Field(
            description='PR Title. Start title with `DRAFT:` or `WIP:` if applicable.'
        ),
    ],
    description: Annotated[str | None, Field(description='PR description')],
    is_draft: Annotated[bool, Field(description='Whether PR should be created as draft')] = True,
) -> str:
    """Open a PR in Azure DevOps"""

    logger.info('Calling OpenHands MCP create_azuredevops_pr')

    request = get_http_request()
    headers = request.headers
    conversation_id = headers.get('X-OpenHands-ServerConversation-ID', None)

    provider_tokens = await get_provider_tokens(request)
    access_token = await get_access_token(request)
    user_id = await get_user_id(request)

    azuredevops_token = (
        provider_tokens.get(ProviderType.AZURE_DEVOPS, ProviderToken())
        if provider_tokens
        else ProviderToken()
    )

    # Import here to avoid circular imports
    from openhands.integrations.azuredevops.azuredevops_service import AzureDevOpsServiceImpl

    azuredevops_service = AzureDevOpsServiceImpl(
        user_id=azuredevops_token.user_id,
        external_auth_id=user_id,
        external_auth_token=access_token,
        token=azuredevops_token.token,
        base_domain=azuredevops_token.host,
    )

    try:
        description = await get_convo_link(conversation_id, description or '')
    except Exception as e:
        logger.warning(f'Failed to append convo link: {e}')

    try:
        response = await azuredevops_service.create_pr(
            repository=repo_name,
            source_branch=source_branch,
            target_branch=target_branch,
            title=title,
            body=description,
        )

        if conversation_id and user_id:
            await save_pr_metadata(user_id, conversation_id, response)

    except Exception as e:
        error = f'Error creating Azure DevOps pull request: {e}'
        logger.error(error)
        raise ToolError(str(error))

    return response


@mcp_server.tool()
async def comment_azure_on_pr(
    repo_name: Annotated[str, Field(description='Repositório Azure DevOps ({{owner}}/{{repo}})')],
    pr_number: Annotated[int, Field(description='Número do Pull Request')],
    comment: Annotated[str, Field(description='Texto do comentário')]
) -> str:
    """Adiciona um comentário em um Pull Request do Azure DevOps"""

    logger.info('Chamando OpenHands MCP comment_on_pr')

    request = get_http_request()
    headers = request.headers

    provider_tokens = await get_provider_tokens(request)
    access_token = await get_access_token(request)
    user_id = await get_user_id(request)

    azuredevops_token = (
        provider_tokens.get(ProviderType.AZURE_DEVOPS, ProviderToken())
        if provider_tokens
        else ProviderToken()
    )

    # Import aqui para evitar imports circulares
    from openhands.integrations.azuredevops.azuredevops_service import AzureDevOpsServiceImpl

    azuredevops_service = AzureDevOpsServiceImpl(
        user_id=azuredevops_token.user_id,
        external_auth_id=user_id,
        external_auth_token=access_token,
        token=azuredevops_token.token,
        base_domain=azuredevops_token.host,
    )

    try:
        response = await azuredevops_service.comment_on_pr(
            repository=repo_name,
            pr_number=pr_number,
            comment=comment
        )

    except Exception as e:
        error = f'Erro ao comentar no Pull Request do Azure DevOps: {e}'
        logger.error(error)
        raise ToolError(str(error))

    return response<|MERGE_RESOLUTION|>--- conflicted
+++ resolved
@@ -31,19 +31,6 @@
 CONVERSATION_URL = HOST + '/conversations/{}'
 
 
-<<<<<<< HEAD
-async def get_convo_link(conversation_id: str, body: str) -> str:
-    """
-    Appends a followup link, in the PR body, to the OpenHands conversation that opened the PR
-    """
-
-    if server_config.app_mode != AppMode.SAAS:
-        return body
-
-    convo_url = CONVO_URL.format(conversation_id)
-    convo_link = (
-        f'Click here to [continue refining the PR]({convo_url})'
-=======
 async def get_conversation_link(
     service: GitService, conversation_id: str, body: str
 ) -> str:
@@ -56,7 +43,6 @@
     conversation_url = CONVERSATION_URL.format(conversation_id)
     conversation_link = (
         f'@{username} can click here to [continue refining the PR]({conversation_url})'
->>>>>>> 523b40db
     )
     body += f'\n\n{conversation_link}'
     return body
@@ -111,12 +97,7 @@
         ),
     ] = None,
 ) -> str:
-<<<<<<< HEAD
     """Open a PR in GitHub/Azure DevOps"""
-
-=======
-    """Open a PR in GitHub"""
->>>>>>> 523b40db
     logger.info('Calling OpenHands MCP create_pr')
 
     request = get_http_request()
@@ -132,11 +113,15 @@
 
 
     try:
-<<<<<<< HEAD
-        body = await get_convo_link(conversation_id, body or '')
-=======
-        body = await get_conversation_link(github_service, conversation_id, body or '')
->>>>>>> 523b40db
+        # Get the appropriate service for the repository
+        try:
+            repo_details = await provider_handler.verify_repo_provider(repo_name)
+            service = provider_handler.get_service(repo_details.git_provider)
+            body = await get_conversation_link(service, conversation_id, body or '')
+        except Exception as e:
+            logger.warning(f'Failed to get service for repository {repo_name}: {e}')
+            # Fallback to original body if we can't determine the service
+            pass
     except Exception as e:
         logger.warning(f'Failed to append conversation link: {e}')
 
@@ -350,9 +335,9 @@
     )
 
     try:
-        description = await get_convo_link(conversation_id, description or '')
-    except Exception as e:
-        logger.warning(f'Failed to append convo link: {e}')
+        description = await get_conversation_link(azuredevops_service, conversation_id, description or '')
+    except Exception as e:
+        logger.warning(f'Failed to append conversation link: {e}')
 
     try:
         response = await azuredevops_service.create_pr(
