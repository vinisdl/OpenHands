--- conflicted
+++ resolved
@@ -113,16 +113,7 @@
         logger.warning(f'Failed to append convo link: {e}')
 
     try:
-<<<<<<< HEAD
-
         response = await provider_handler.create_pr(
-            repo_name,
-            source_branch,
-            target_branch,
-            title,
-            body,
-=======
-        response = await github_service.create_pr(
             repo_name=repo_name,
             source_branch=source_branch,
             target_branch=target_branch,
@@ -130,7 +121,6 @@
             body=body,
             draft=draft,
             labels=labels,
->>>>>>> 7fb47761
         )
 
         print(f'Response: {response}')
