--- conflicted
+++ resolved
@@ -154,12 +154,6 @@
 
 
 @app.post('/events')
-<<<<<<< HEAD
-async def add_event(request: Request) -> JSONResponse:
-    data = await request.json()
-    conversation_manager.send_to_event_stream(request.state.sid, data)
-    return JSONResponse({"success": True})
-=======
 async def add_event(
     request: Request, conversation: ServerConversation = Depends(get_conversation)
 ):
@@ -248,5 +242,4 @@
         return JSONResponse(
             status_code=status.HTTP_500_INTERNAL_SERVER_ERROR,
             content={'error': f'Error getting microagents: {e}'},
-        )
->>>>>>> 78cf3990
+        )