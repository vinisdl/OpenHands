import os
import typing
from functools import lru_cache
from typing import Callable
from uuid import UUID

import docker
import httpx
import tenacity
from docker.models.containers import Container

from openhands.core.config import OpenHandsConfig
from openhands.core.exceptions import (
    AgentRuntimeDisconnectedError,
    AgentRuntimeNotFoundError,
)
from openhands.core.logger import DEBUG, DEBUG_RUNTIME
from openhands.core.logger import openhands_logger as logger
from openhands.events import EventStream
from openhands.integrations.provider import PROVIDER_TOKEN_TYPE
from openhands.runtime.builder import DockerRuntimeBuilder
from openhands.runtime.impl.action_execution.action_execution_client import (
    ActionExecutionClient,
)
from openhands.runtime.impl.docker.containers import stop_all_containers
from openhands.runtime.plugins import PluginRequirement
from openhands.runtime.runtime_status import RuntimeStatus
from openhands.runtime.utils import find_available_tcp_port
from openhands.runtime.utils.command import (
    DEFAULT_MAIN_MODULE,
    get_action_execution_server_startup_command,
)
from openhands.runtime.utils.log_streamer import LogStreamer
from openhands.runtime.utils.runtime_build import build_runtime_image
from openhands.utils.async_utils import call_sync_from_async
from openhands.utils.shutdown_listener import add_shutdown_listener
from openhands.utils.tenacity_stop import stop_if_should_exit

CONTAINER_NAME_PREFIX = 'openhands-runtime-'

EXECUTION_SERVER_PORT_RANGE = (30000, 39999)
VSCODE_PORT_RANGE = (40000, 49999)
APP_PORT_RANGE_1 = (50000, 54999)
APP_PORT_RANGE_2 = (55000, 59999)


def _is_retryablewait_until_alive_error(exception: Exception) -> bool:
    if isinstance(exception, tenacity.RetryError):
        cause = exception.last_attempt.exception()
        return _is_retryablewait_until_alive_error(cause)

    return isinstance(
        exception,
        (
            ConnectionError,
            httpx.ConnectTimeout,
            httpx.NetworkError,
            httpx.RemoteProtocolError,
            httpx.HTTPStatusError,
            httpx.ReadTimeout,
        ),
    )


class DockerRuntime(ActionExecutionClient):
    """This runtime will subscribe the event stream.

    When receive an event, it will send the event to runtime-client which run inside the docker environment.

    Args:
        config (OpenHandsConfig): The application configuration.
        event_stream (EventStream): The event stream to subscribe to.
        sid (str, optional): The session ID. Defaults to 'default'.
        plugins (list[PluginRequirement] | None, optional): List of plugin requirements. Defaults to None.
        env_vars (dict[str, str] | None, optional): Environment variables to set. Defaults to None.
    """

    _shutdown_listener_id: UUID | None = None

    def __init__(
        self,
        config: OpenHandsConfig,
        event_stream: EventStream,
        sid: str = 'default',
        plugins: list[PluginRequirement] | None = None,
        env_vars: dict[str, str] | None = None,
        status_callback: Callable | None = None,
        attach_to_existing: bool = False,
        headless_mode: bool = True,
        user_id: str | None = None,
        git_provider_tokens: PROVIDER_TOKEN_TYPE | None = None,
        main_module: str = DEFAULT_MAIN_MODULE,
    ):
        if not DockerRuntime._shutdown_listener_id:
            DockerRuntime._shutdown_listener_id = add_shutdown_listener(
                lambda: stop_all_containers(CONTAINER_NAME_PREFIX)
            )

        self.config = config
        self.status_callback = status_callback

        self._host_port = -1
        self._container_port = -1
        self._vscode_port = -1
        self._app_ports: list[int] = []

        if os.environ.get('DOCKER_HOST_ADDR'):
            logger.info(
                f'Using DOCKER_HOST_IP: {os.environ["DOCKER_HOST_ADDR"]} for local_runtime_url'
            )
            self.config.sandbox.local_runtime_url = (
                f'http://{os.environ["DOCKER_HOST_ADDR"]}'
            )

        self.docker_client: docker.DockerClient = self._init_docker_client()

        self.base_container_image = self.config.sandbox.base_container_image
        self.runtime_container_image = self.config.sandbox.runtime_container_image
        self.container_name = CONTAINER_NAME_PREFIX + sid

        self.container: Container | None = None
        self.main_module = main_module

        self.runtime_builder = DockerRuntimeBuilder(self.docker_client)

        # Buffer for container logs
        self.log_streamer: LogStreamer | None = None

        super().__init__(
            config,
            event_stream,
            sid,
            plugins,
            env_vars,
            status_callback,
            attach_to_existing,
            headless_mode,
            user_id,
            git_provider_tokens,
        )

        # Log runtime_extra_deps after base class initialization so self.sid is available
        if self.config.sandbox.runtime_extra_deps:
            self.log(
                'debug',
                f'Installing extra user-provided dependencies in the runtime image: {self.config.sandbox.runtime_extra_deps}',
            )

    @property
    def action_execution_server_url(self) -> str:
        return self.api_url

    async def connect(self) -> None:
        self.set_runtime_status(RuntimeStatus.STARTING_RUNTIME)
        try:
            await call_sync_from_async(self._attach_to_container)
        except docker.errors.NotFound as e:
            if self.attach_to_existing:
                self.log(
                    'warning',
                    f'Container {self.container_name} not found.',
                )
                raise AgentRuntimeDisconnectedError from e
            self.maybe_build_runtime_container_image()
            self.log(
                'info', f'Starting runtime with image: {self.runtime_container_image}'
            )
            await call_sync_from_async(self.init_container)
            self.log(
                'info',
                f'Container started: {self.container_name}. VSCode URL: {self.vscode_url}',
            )

        if DEBUG_RUNTIME and self.container:
            self.log_streamer = LogStreamer(self.container, self.log)
        else:
            self.log_streamer = None

        if not self.attach_to_existing:
            self.log('info', f'Waiting for client to become ready at {self.api_url}...')
            self.set_runtime_status(RuntimeStatus.STARTING_RUNTIME)

        await call_sync_from_async(self.wait_until_alive)

        if not self.attach_to_existing:
            self.log('info', 'Runtime is ready.')

        if not self.attach_to_existing:
            await call_sync_from_async(self.setup_initial_env)

        self.log(
            'debug',
            f'Container initialized with plugins: {[plugin.name for plugin in self.plugins]}. VSCode URL: {self.vscode_url}',
        )
        if not self.attach_to_existing:
            self.set_runtime_status(RuntimeStatus.READY)
        self._runtime_initialized = True

    def maybe_build_runtime_container_image(self):
        if self.runtime_container_image is None:
            if self.base_container_image is None:
                raise ValueError(
                    'Neither runtime container image nor base container image is set'
                )
            self.set_runtime_status(RuntimeStatus.BUILDING_RUNTIME)
            self.runtime_container_image = build_runtime_image(
                self.base_container_image,
                self.runtime_builder,
                platform=self.config.sandbox.platform,
                extra_deps=self.config.sandbox.runtime_extra_deps,
                force_rebuild=self.config.sandbox.force_rebuild_runtime,
                extra_build_args=self.config.sandbox.runtime_extra_build_args,
            )

    @staticmethod
    @lru_cache(maxsize=1)
    def _init_docker_client() -> docker.DockerClient:
        try:
            return docker.from_env()
        except Exception as ex:
            logger.error(
                'Launch docker client failed. Please make sure you have installed docker and started docker desktop/daemon.',
            )
            raise ex

    def _process_volumes(self) -> dict[str, dict[str, str]]:
        """Process volume mounts based on configuration.

        Returns:
            A dictionary mapping host paths to container bind mounts with their modes.
        """
        # Initialize volumes dictionary
        volumes: dict[str, dict[str, str]] = {}

        # Process volumes (comma-delimited)
        if self.config.sandbox.volumes is not None:
            # Handle multiple mounts with comma delimiter
            mounts = self.config.sandbox.volumes.split(',')

            for mount in mounts:
                parts = mount.split(':')
                if len(parts) >= 2:
                    host_path = os.path.abspath(parts[0])
                    container_path = parts[1]
                    # Default mode is 'rw' if not specified
                    mount_mode = parts[2] if len(parts) > 2 else 'rw'

                    volumes[host_path] = {
                        'bind': container_path,
                        'mode': mount_mode,
                    }
                    logger.debug(
                        f'Mount dir (sandbox.volumes): {host_path} to {container_path} with mode: {mount_mode}'
                    )

        # Legacy mounting with workspace_* parameters
        elif (
            self.config.workspace_mount_path is not None
            and self.config.workspace_mount_path_in_sandbox is not None
        ):
            mount_mode = 'rw'  # Default mode

            # e.g. result would be: {"/home/user/openhands/workspace": {'bind': "/workspace", 'mode': 'rw'}}
            # Add os.path.abspath() here so that relative paths can be used when workspace_mount_path is configured in config.toml
            volumes[os.path.abspath(self.config.workspace_mount_path)] = {
                'bind': self.config.workspace_mount_path_in_sandbox,
                'mode': mount_mode,
            }
            logger.debug(
                f'Mount dir (legacy): {self.config.workspace_mount_path} with mode: {mount_mode}'
            )

        return volumes

    def init_container(self) -> None:
        self.log('debug', 'Preparing to start container...')
        self.set_runtime_status(RuntimeStatus.STARTING_RUNTIME)
        self._host_port = self._find_available_port(EXECUTION_SERVER_PORT_RANGE)
        self._container_port = self._host_port
        # Use the configured vscode_port if provided, otherwise find an available port
        self._vscode_port = (
            self.config.sandbox.vscode_port
            or self._find_available_port(VSCODE_PORT_RANGE)
        )
        self._app_ports = [
            self._find_available_port(APP_PORT_RANGE_1),
            self._find_available_port(APP_PORT_RANGE_2),
        ]
        self.api_url = f'{self.config.sandbox.local_runtime_url}:{self._container_port}'

        use_host_network = self.config.sandbox.use_host_network
        network_mode: typing.Literal['host'] | None = (
            'host' if use_host_network else None
        )

        # Initialize port mappings
        port_mapping: dict[str, list[dict[str, str]]] | None = None
        if not use_host_network:
            port_mapping = {
                f'{self._container_port}/tcp': [
                    {
                        'HostPort': str(self._host_port),
                        'HostIp': self.config.sandbox.runtime_binding_address,
                    }
                ],
            }

            if self.vscode_enabled:
                port_mapping[f'{self._vscode_port}/tcp'] = [
                    {
                        'HostPort': str(self._vscode_port),
                        'HostIp': self.config.sandbox.runtime_binding_address,
                    }
                ]

            for port in self._app_ports:
                port_mapping[f'{port}/tcp'] = [
                    {
                        'HostPort': str(port),
                        'HostIp': self.config.sandbox.runtime_binding_address,
                    }
                ]
        else:
            self.log(
                'warn',
                'Using host network mode. If you are using MacOS, please make sure you have the latest version of Docker Desktop and enabled host network feature: https://docs.docker.com/network/drivers/host/#docker-desktop',
            )

        # Combine environment variables
        environment = dict(**self.initial_env_vars)
        environment.update(
            {
                'port': str(self._container_port),
                'PYTHONUNBUFFERED': '1',
                # Passing in the ports means nested runtimes do not come up with their own ports!
                'VSCODE_PORT': str(self._vscode_port),
                'APP_PORT_1': str(self._app_ports[0]),
                'APP_PORT_2': str(self._app_ports[1]),
                'PIP_BREAK_SYSTEM_PACKAGES': '1',
            }
        )
        if self.config.debug or DEBUG:
            environment['DEBUG'] = 'true'
        # also update with runtime_startup_env_vars
        environment.update(self.config.sandbox.runtime_startup_env_vars)

        self.log('debug', f'Workspace Base: {self.config.workspace_base}')

        # Process volumes for mounting
        volumes = self._process_volumes()

        # If no volumes were configured, set to None
        if not volumes:
            logger.debug(
                'Mount dir is not set, will not mount the workspace directory to the container'
            )
            volumes = {}  # Empty dict instead of None to satisfy mypy
        self.log(
            'debug',
            f'Sandbox workspace: {self.config.workspace_mount_path_in_sandbox}',
        )

        command = self.get_action_execution_server_startup_command()
        self.log('info', f'Starting server with command: {command}')

        if self.config.sandbox.enable_gpu:
            gpu_ids = self.config.sandbox.cuda_visible_devices
            if gpu_ids is None:
                device_requests = [
                    docker.types.DeviceRequest(capabilities=[['gpu']], count=-1)
                ]
            else:
                device_requests = [
                    docker.types.DeviceRequest(
                        capabilities=[['gpu']],
                        device_ids=[str(i) for i in gpu_ids.split(',')],
                    )
                ]
        else:
            device_requests = None
        try:
            # Gera o hostname desejado, por exemplo:
            host = f"{self.container_name}.tars.dbserver.com.br"

            # Gera as labels Traefik
            labels = self.generate_traefik_labels(self.container_name, host)

            # Log das configurações para debug
            self.log('debug', f'Porta VSCode: {self._vscode_port}')
            self.log('debug', f'Porta Container: {self._container_port}')
            self.log('debug', f'Portas App: {self._app_ports}')
            self.log('debug', f'Labels Traefik: {len(labels)} configurações')

            # Configurações de rede para garantir conectividade com Traefik
            network_config = None
            if not use_host_network:
                # Verifica se a rede do Traefik existe e conecta o container a ela
                traefik_networks = ['azure-db_default', 'traefik', 'openhands-default']
                for network_name in traefik_networks:
                    try:
                        traefik_network = self.docker_client.networks.get(network_name)
                        network_config = traefik_network.name
                        self.log('debug', f'Conectando container à rede Traefik: {traefik_network.name}')
                        break
                    except docker.errors.NotFound:
                        continue

                if network_config is None:
                    self.log('debug', 'Nenhuma rede Traefik encontrada, usando rede padrão')
                    network_config = None

            # Passa as labels na criação do container

            if self.runtime_container_image is None:
<<<<<<< HEAD
                raise ValueError("Runtime container image is not set")

=======
                raise ValueError('Runtime container image is not set')
>>>>>>> 7fb47761
            self.container = self.docker_client.containers.run(
                self.runtime_container_image,
                command=command,
                entrypoint=[],
                network_mode=network_mode,
                network=network_config if not use_host_network and network_config else None,
                ports=port_mapping,
                working_dir='/openhands/code/',
                name=self.container_name,
                detach=True,
                environment=environment,
<<<<<<< HEAD
                volumes=volumes,
                labels=labels,
                device_requests=(
                    [docker.types.DeviceRequest(capabilities=[['gpu']], count=-1)]
                    if self.config.sandbox.enable_gpu
                    else None
                ),
=======
                volumes=volumes,  # type: ignore
                device_requests=device_requests,
>>>>>>> 7fb47761
                **(self.config.sandbox.docker_runtime_kwargs or {}),
            )
            self.log('debug', f'Container started. Server url: {self.api_url}')
            self.set_runtime_status(RuntimeStatus.RUNTIME_STARTED)
        except Exception as e:
            self.log(
                'error',
                f'Error: Instance {self.container_name} FAILED to start container!\n',
            )
            self.close()
            raise e

    def _attach_to_container(self) -> None:
        self.container = self.docker_client.containers.get(self.container_name)
        if self.container.status == 'exited':
            self.container.start()

        config = self.container.attrs['Config']
        for env_var in config['Env']:
            if env_var.startswith('port='):
                self._host_port = int(env_var.split('port=')[1])
                self._container_port = self._host_port
            elif env_var.startswith('VSCODE_PORT='):
                self._vscode_port = int(env_var.split('VSCODE_PORT=')[1])

        self._app_ports = []
        exposed_ports = config.get('ExposedPorts')
        if exposed_ports:
            for exposed_port in exposed_ports.keys():
                exposed_port = int(exposed_port.split('/tcp')[0])
                if (
                    exposed_port != self._host_port
                    and exposed_port != self._vscode_port
                ):
                    self._app_ports.append(exposed_port)

        self.api_url = f'{self.config.sandbox.local_runtime_url}:{self._container_port}'
        self.log(
            'debug',
            f'attached to container: {self.container_name} {self._container_port} {self.api_url}',
        )

    def generate_traefik_labels(self, container_name: str, host: str) -> dict[str, str]:
        base_domain = os.environ.get('VITE_BACKEND_BASE_URL', 'localhost')
        labels = {
            "traefik.enable": "true",
            # Router e Service para o VSCode
            f"traefik.http.routers.{container_name}-vscode.rule": f"Host(`vscode-{container_name}.{base_domain}`)",
            f"traefik.http.routers.{container_name}-vscode.entrypoints": "websecure",
            f"traefik.http.routers.{container_name}-vscode.tls": "true",
            f"traefik.http.routers.{container_name}-vscode.tls.certresolver": "tlsresolver",
            f"traefik.http.routers.{container_name}-vscode.service": f"{container_name}-vscode",

            # Configurações do serviço VSCode
            f"traefik.http.services.{container_name}-vscode.loadbalancer.server.port": str(self._vscode_port),
            f"traefik.http.services.{container_name}-vscode.loadbalancer.server.scheme": "http",
            f"traefik.http.services.{container_name}-vscode.loadbalancer.passHostHeader": "true",
            f"traefik.http.services.{container_name}-vscode.loadbalancer.responseForwarding.flushInterval": "1ms",

            # Router e Service para o container principal
            f"traefik.http.routers.{container_name}.rule": f"Host(`{container_name}.{base_domain}`)",
            f"traefik.http.routers.{container_name}.entrypoints": "websecure",
            f"traefik.http.routers.{container_name}.tls": "true",
            f"traefik.http.routers.{container_name}.tls.certresolver": "tlsresolver",
            f"traefik.http.routers.{container_name}.service": f"{container_name}",
            f"traefik.http.services.{container_name}.loadbalancer.server.port": str(self._container_port),
            f"traefik.http.services.{container_name}.loadbalancer.server.scheme": "http",
        }

        # Para as portas da aplicação
        for i, port in enumerate(self._app_ports):
            suffix = f"{container_name}-app{i+1}"
            labels.update({
                f"traefik.http.routers.{suffix}.rule": f"Host(`app{i+1}-{container_name}.{base_domain}`)",
                f"traefik.http.routers.{suffix}.entrypoints": "websecure",
                f"traefik.http.routers.{suffix}.tls": "true",
                f"traefik.http.routers.{suffix}.tls.certresolver": "tlsresolver",
                f"traefik.http.routers.{suffix}.service": f"{suffix}",
                f"traefik.http.services.{suffix}.loadbalancer.server.port": str(port),
                f"traefik.http.services.{suffix}.loadbalancer.server.scheme": "http",
            })

        return labels

    @tenacity.retry(
        stop=tenacity.stop_after_delay(120) | stop_if_should_exit(),
        retry=tenacity.retry_if_exception(_is_retryablewait_until_alive_error),
        reraise=True,
        wait=tenacity.wait_fixed(2),
    )
    def wait_until_alive(self) -> None:
        try:
            container = self.docker_client.containers.get(self.container_name)
            if container.status == 'exited':
                raise AgentRuntimeDisconnectedError(
                    f'Container {self.container_name} has exited.'
                )
        except docker.errors.NotFound:
            raise AgentRuntimeNotFoundError(
                f'Container {self.container_name} not found.'
            )

        self.check_if_alive()

    def close(self, rm_all_containers: bool | None = None) -> None:
        """Closes the DockerRuntime and associated objects

        Parameters:
        - rm_all_containers (bool): Whether to remove all containers with the 'openhands-sandbox-' prefix
        """
        super().close()
        if self.log_streamer:
            self.log_streamer.close()

        if rm_all_containers is None:
            rm_all_containers = self.config.sandbox.rm_all_containers

        if self.config.sandbox.keep_runtime_alive or self.attach_to_existing:
            return
        close_prefix = (
            CONTAINER_NAME_PREFIX if rm_all_containers else self.container_name
        )
        stop_all_containers(close_prefix)

    def _is_port_in_use_docker(self, port: int) -> bool:
        containers = self.docker_client.containers.list()
        for container in containers:
            container_ports = container.ports
            if str(port) in str(container_ports):
                return True
        return False

    def _find_available_port(
        self, port_range: tuple[int, int], max_attempts: int = 5
    ) -> int:
        port = port_range[1]
        for _ in range(max_attempts):
            port = find_available_tcp_port(port_range[0], port_range[1])
            if not self._is_port_in_use_docker(port):
                return port
        # If no port is found after max_attempts, return the last tried port
        return port

    @property
    def vscode_url(self) -> str | None:
        token = super().get_vscode_token()
        if not token:
            return None

        # Verifica se o container está rodando antes de retornar a URL
        if self.container:
            try:
                self.container.reload()
                if self.container.status != 'running':
                    self.log('warning', f'Container {self.container_name} não está rodando (status: {self.container.status})')
                    return None
            except Exception as e:
                self.log('error', f'Erro ao verificar status do container: {e}')
                return None

        base_domain = os.environ.get('VITE_BACKEND_BASE_URL', 'localhost')
        vscode_host = f"vscode-{self.container_name}.{base_domain}"
        return f"https://{vscode_host}/?tkn={token}&folder={self.config.workspace_mount_path_in_sandbox}"

    @property
    def web_hosts(self) -> dict[str, int]:
        hosts: dict[str, int] = {}
        for i, port in enumerate(self._app_ports):
            base_domain = os.environ.get('VITE_BACKEND_BASE_URL', 'localhost')
            app_host = f"app{i+1}-{self.container_name}.{base_domain}"
            hosts[f"https://{app_host}"] = port
        return hosts

    def pause(self) -> None:
        """Pause the runtime by stopping the container.
        This is different from container.stop() as it ensures environment variables are properly preserved."""
        if not self.container:
            raise RuntimeError('Container not initialized')

        # First, ensure all environment variables are properly persisted in .bashrc
        # This is already handled by add_env_vars in base.py

        # Stop the container
        self.container.stop()
        self.log('debug', f'Container {self.container_name} paused')

    def resume(self) -> None:
        """Resume the runtime by starting the container.
        This is different from container.start() as it ensures environment variables are properly restored."""
        if not self.container:
            raise RuntimeError('Container not initialized')

        # Start the container
        self.container.start()
        self.log('debug', f'Container {self.container_name} resumed')

        # Wait for the container to be ready
        self.wait_until_alive()

    @classmethod
    async def delete(cls, conversation_id: str) -> None:
        docker_client = cls._init_docker_client()
        try:
            container_name = CONTAINER_NAME_PREFIX + conversation_id
            container = docker_client.containers.get(container_name)
            container.remove(force=True)
        except docker.errors.APIError:
            pass
        except docker.errors.NotFound:
            pass
        finally:
            docker_client.close()

    def get_action_execution_server_startup_command(self) -> list[str]:
        return get_action_execution_server_startup_command(
            server_port=self._container_port,
            plugins=self.plugins,
            app_config=self.config,
            main_module=self.main_module,
        )<|MERGE_RESOLUTION|>--- conflicted
+++ resolved
@@ -412,12 +412,8 @@
             # Passa as labels na criação do container
 
             if self.runtime_container_image is None:
-<<<<<<< HEAD
                 raise ValueError("Runtime container image is not set")
 
-=======
-                raise ValueError('Runtime container image is not set')
->>>>>>> 7fb47761
             self.container = self.docker_client.containers.run(
                 self.runtime_container_image,
                 command=command,
@@ -429,18 +425,10 @@
                 name=self.container_name,
                 detach=True,
                 environment=environment,
-<<<<<<< HEAD
                 volumes=volumes,
                 labels=labels,
-                device_requests=(
-                    [docker.types.DeviceRequest(capabilities=[['gpu']], count=-1)]
-                    if self.config.sandbox.enable_gpu
-                    else None
-                ),
-=======
-                volumes=volumes,  # type: ignore
                 device_requests=device_requests,
->>>>>>> 7fb47761
+
                 **(self.config.sandbox.docker_runtime_kwargs or {}),
             )
             self.log('debug', f'Container started. Server url: {self.api_url}')
