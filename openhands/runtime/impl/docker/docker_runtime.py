--- conflicted
+++ resolved
@@ -540,13 +540,9 @@
             # Passa as labels na criação do container
 
             if self.runtime_container_image is None:
-<<<<<<< HEAD
-                raise ValueError("Runtime container image is not set")
-=======
                 raise ValueError('Runtime container image is not set')
             # Process overlay mounts (read-only lower with per-container COW)
             overlay_mounts = self._process_overlay_mounts()
->>>>>>> 523b40db
 
             self.container = self.docker_client.containers.run(
                 self.runtime_container_image,
@@ -559,13 +555,9 @@
                 name=self.container_name,
                 detach=True,
                 environment=environment,
-<<<<<<< HEAD
-                volumes=volumes,
-                labels=labels,
-=======
                 volumes=volumes,  # type: ignore
                 mounts=overlay_mounts,  # type: ignore
->>>>>>> 523b40db
+                labels=labels,
                 device_requests=device_requests,
 
                 **(self.config.sandbox.docker_runtime_kwargs or {}),
