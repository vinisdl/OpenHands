import asyncio
import atexit
import copy
import json
import os
import random
import shutil
import string
import tempfile
from abc import abstractmethod
from pathlib import Path
from types import MappingProxyType
from typing import Callable, cast
from zipfile import ZipFile

import httpx

from openhands.core.config import OpenHandsConfig, SandboxConfig
from openhands.core.config.mcp_config import MCPConfig, MCPStdioServerConfig
from openhands.core.exceptions import AgentRuntimeDisconnectedError
from openhands.core.logger import openhands_logger as logger
from openhands.events import EventSource, EventStream, EventStreamSubscriber
from openhands.events.action import (
    Action,
    ActionConfirmationStatus,
    AgentThinkAction,
    BrowseInteractiveAction,
    BrowseURLAction,
    CmdRunAction,
    FileEditAction,
    FileReadAction,
    FileWriteAction,
    IPythonRunCellAction,
)
from openhands.events.action.mcp import MCPAction
from openhands.events.event import Event
from openhands.events.observation import (
    AgentThinkObservation,
    CmdOutputObservation,
    ErrorObservation,
    FileReadObservation,
    NullObservation,
    Observation,
    UserRejectObservation,
)
from openhands.events.serialization.action import ACTION_TYPE_TO_CLASS
from openhands.integrations.provider import (
    PROVIDER_TOKEN_TYPE,
    ProviderHandler,
    ProviderType,
)
from openhands.integrations.service_types import AuthenticationError
from openhands.microagent import (
    BaseMicroagent,
    load_microagents_from_dir,
)
from openhands.runtime.plugins import (
    JupyterRequirement,
    PluginRequirement,
    VSCodeRequirement,
)
from openhands.runtime.runtime_status import RuntimeStatus
from openhands.runtime.utils.edit import FileEditRuntimeMixin
from openhands.runtime.utils.git_handler import CommandResult, GitHandler
from openhands.utils.async_utils import (
    GENERAL_TIMEOUT,
    call_async_from_sync,
    call_sync_from_async,
)


def _default_env_vars(sandbox_config: SandboxConfig) -> dict[str, str]:
    ret = {}
    for key in os.environ:
        if key.startswith('SANDBOX_ENV_'):
            sandbox_key = key.removeprefix('SANDBOX_ENV_')
            ret[sandbox_key] = os.environ[key]
    if sandbox_config.enable_auto_lint:
        ret['ENABLE_AUTO_LINT'] = 'true'
    return ret


class Runtime(FileEditRuntimeMixin):
    """Abstract base class for agent runtime environments.

    This is an extension point in OpenHands that allows applications to customize how
    agents interact with the external environment. The runtime provides a sandbox with:
    - Bash shell access
    - Browser interaction
    - Filesystem operations
    - Git operations
    - Environment variable management

    Applications can substitute their own implementation by:
    1. Creating a class that inherits from Runtime
    2. Implementing all required methods
    3. Setting the runtime name in configuration or using get_runtime_cls()

    The class is instantiated via get_impl() in get_runtime_cls().

    Built-in implementations include:
    - DockerRuntime: Containerized environment using Docker
    - RemoteRuntime: Remote execution environment
    - LocalRuntime: Local execution for development
    - KubernetesRuntime: Kubernetes-based execution environment
    - CLIRuntime: Command-line interface runtime

    Args:
        sid: Session ID that uniquely identifies the current user session
    """

    sid: str
    config: OpenHandsConfig
    initial_env_vars: dict[str, str]
    attach_to_existing: bool
    status_callback: Callable[[str, RuntimeStatus, str], None] | None
    runtime_status: RuntimeStatus | None
    _runtime_initialized: bool = False

    def __init__(
        self,
        config: OpenHandsConfig,
        event_stream: EventStream,
        sid: str = 'default',
        plugins: list[PluginRequirement] | None = None,
        env_vars: dict[str, str] | None = None,
        status_callback: Callable[[str, RuntimeStatus, str], None] | None = None,
        attach_to_existing: bool = False,
        headless_mode: bool = False,
        user_id: str | None = None,
        git_provider_tokens: PROVIDER_TOKEN_TYPE | None = None,
    ):
        self.git_handler = GitHandler(
            execute_shell_fn=self._execute_shell_fn_git_handler
        )
        self.sid = sid
        self.event_stream = event_stream
        if event_stream:
            event_stream.subscribe(
                EventStreamSubscriber.RUNTIME, self.on_event, self.sid
            )
        self.plugins = (
            copy.deepcopy(plugins) if plugins is not None and len(plugins) > 0 else []
        )
        # add VSCode plugin if not in headless mode
        if not headless_mode:
            self.plugins.append(VSCodeRequirement())

        self.status_callback = status_callback
        self.attach_to_existing = attach_to_existing

        self.config = copy.deepcopy(config)
        atexit.register(self.close)

        self.initial_env_vars = _default_env_vars(config.sandbox)
        if env_vars is not None:
            self.initial_env_vars.update(env_vars)

        self.provider_handler = ProviderHandler(
            provider_tokens=git_provider_tokens
            or cast(PROVIDER_TOKEN_TYPE, MappingProxyType({})),
            external_auth_id=user_id,
            external_token_manager=True,
        )
        raw_env_vars: dict[str, str] = call_async_from_sync(
            self.provider_handler.get_env_vars, GENERAL_TIMEOUT, True, None, False
        )
        self.initial_env_vars.update(raw_env_vars)

        self._vscode_enabled = any(
            isinstance(plugin, VSCodeRequirement) for plugin in self.plugins
        )

        # Load mixins
        FileEditRuntimeMixin.__init__(
            self, enable_llm_editor=config.get_agent_config().enable_llm_editor
        )

        self.user_id = user_id
        self.git_provider_tokens = git_provider_tokens
        self.runtime_status = None

    @property
    def runtime_initialized(self) -> bool:
        return self._runtime_initialized

    def setup_initial_env(self) -> None:
        if self.attach_to_existing:
            return
        logger.debug(f'Adding env vars: {self.initial_env_vars.keys()}')
        self.add_env_vars(self.initial_env_vars)
        if self.config.sandbox.runtime_startup_env_vars:
            self.add_env_vars(self.config.sandbox.runtime_startup_env_vars)

    def close(self) -> None:
        """
        This should only be called by conversation manager or closing the session.
        If called for instance by error handling, it could prevent recovery.
        """
        pass

    @classmethod
    async def delete(cls, conversation_id: str) -> None:
        pass

    def log(self, level: str, message: str) -> None:
        message = f'[runtime {self.sid}] {message}'
        getattr(logger, level)(message, stacklevel=2)

    def set_runtime_status(
        self, runtime_status: RuntimeStatus, msg: str = '', level: str = 'info'
    ):
        """Sends a status message if the callback function was provided."""
        self.runtime_status = runtime_status
        if self.status_callback:
            self.status_callback(level, runtime_status, msg)

    # ====================================================================

    def add_env_vars(self, env_vars: dict[str, str]) -> None:
        env_vars = {key.upper(): value for key, value in env_vars.items()}

        # Add env vars to the IPython shell (if Jupyter is used)
        if any(isinstance(plugin, JupyterRequirement) for plugin in self.plugins):
            code = 'import os\n'
            for key, value in env_vars.items():
                # Note: json.dumps gives us nice escaping for free
                code += f'os.environ["{key}"] = {json.dumps(value)}\n'
            code += '\n'
            self.run_ipython(IPythonRunCellAction(code))
            # Note: we don't log the vars values, they're leaking info
            logger.debug('Added env vars to IPython')

        # Check if we're on Windows
        import os
        import sys

        is_windows = os.name == 'nt' or sys.platform == 'win32'

        if is_windows:
            # Add env vars using PowerShell commands for Windows
            cmd = ''
            for key, value in env_vars.items():
                # Use PowerShell's $env: syntax for environment variables
                # Note: json.dumps gives us nice escaping for free
                cmd += f'$env:{key} = {json.dumps(value)}; '

            if not cmd:
                return

            cmd = cmd.strip()
            logger.debug('Adding env vars to PowerShell')  # don't log the values

            obs = self.run(CmdRunAction(cmd))
            if not isinstance(obs, CmdOutputObservation) or obs.exit_code != 0:
                raise RuntimeError(
                    f'Failed to add env vars [{env_vars.keys()}] to environment: {obs.content}'
                )

            # We don't add to profile persistence on Windows as it's more complex
            # and varies between PowerShell versions
            logger.debug(f'Added env vars to PowerShell session: {env_vars.keys()}')

        else:
            # Original bash implementation for Unix systems
            cmd = ''
            bashrc_cmd = ''
            for key, value in env_vars.items():
                # Note: json.dumps gives us nice escaping for free
                cmd += f'export {key}={json.dumps(value)}; '
                # Add to .bashrc if not already present
                bashrc_cmd += f'grep -q "^export {key}=" ~/.bashrc || echo "export {key}={json.dumps(value)}" >> ~/.bashrc; '

            if not cmd:
                return

            cmd = cmd.strip()
            logger.debug('Adding env vars to bash')  # don't log the values

            obs = self.run(CmdRunAction(cmd))
            if not isinstance(obs, CmdOutputObservation) or obs.exit_code != 0:
                raise RuntimeError(
                    f'Failed to add env vars [{env_vars.keys()}] to environment: {obs.content}'
                )

            # Add to .bashrc for persistence
            bashrc_cmd = bashrc_cmd.strip()
            logger.debug(f'Adding env var to .bashrc: {env_vars.keys()}')
            obs = self.run(CmdRunAction(bashrc_cmd))
            if not isinstance(obs, CmdOutputObservation) or obs.exit_code != 0:
                raise RuntimeError(
                    f'Failed to add env vars [{env_vars.keys()}] to .bashrc: {obs.content}'
                )

    def on_event(self, event: Event) -> None:
        if isinstance(event, Action):
            asyncio.get_event_loop().run_until_complete(self._handle_action(event))

    async def _export_latest_git_provider_tokens(self, event: Action) -> None:
        """
        Refresh runtime provider tokens when agent attemps to run action with provider token
        """
        if not self.user_id:
            return

        providers_called = ProviderHandler.check_cmd_action_for_provider_token_ref(
            event
        )

        if not providers_called:
            return

        logger.info(f'Fetching latest provider tokens for runtime: {self.sid}')
        env_vars = await self.provider_handler.get_env_vars(
            providers=providers_called, expose_secrets=False, get_latest=True
        )

        if len(env_vars) == 0:
            return

        try:
            if self.event_stream:
                await self.provider_handler.set_event_stream_secrets(
                    self.event_stream, env_vars=env_vars
                )
            self.add_env_vars(self.provider_handler.expose_env_vars(env_vars))
        except Exception as e:
            logger.warning(
                f'Failed export latest github token to runtime: {self.sid}, {e}'
            )

    async def _handle_action(self, event: Action) -> None:
        if event.timeout is None:
            # We don't block the command if this is a default timeout action
            event.set_hard_timeout(self.config.sandbox.timeout, blocking=False)
        assert event.timeout is not None
        try:
            await self._export_latest_git_provider_tokens(event)
            if isinstance(event, MCPAction):
                observation: Observation = await self.call_tool_mcp(event)
            else:
                observation = await call_sync_from_async(self.run_action, event)
        except Exception as e:
            runtime_status = RuntimeStatus.ERROR
            if isinstance(e, (httpx.NetworkError, AgentRuntimeDisconnectedError)):
                runtime_status = RuntimeStatus.ERROR_RUNTIME_DISCONNECTED
            error_message = f'{type(e).__name__}: {str(e)}'
            self.log('error', f'Unexpected error while running action: {error_message}')
            self.log('error', f'Problematic action: {str(event)}')
            self.set_runtime_status(runtime_status, error_message)
            return

        observation._cause = event.id  # type: ignore[attr-defined]
        observation.tool_call_metadata = event.tool_call_metadata

        # this might be unnecessary, since source should be set by the event stream when we're here
        source = event.source if event.source else EventSource.AGENT
        if isinstance(observation, NullObservation):
            # don't add null observations to the event stream
            return
        self.event_stream.add_event(observation, source)  # type: ignore[arg-type]

    async def clone_or_init_repo(
        self,
        git_provider_tokens: PROVIDER_TOKEN_TYPE | None,
        selected_repository: str | None,
        selected_branch: str | None,
    ) -> str:
        if not selected_repository:
            # In SaaS mode (indicated by user_id being set), always run git init
            # In OSS mode, only run git init if workspace_base is not set
            if self.user_id or not self.config.workspace_base:
                logger.debug(
                    'No repository selected. Initializing a new git repository in the workspace.'
                )
                action = CmdRunAction(
                    command=f'git init && git config --global --add safe.directory {self.workspace_root}'
                )
                self.run_action(action)
            else:
                logger.info(
                    'In workspace mount mode, not initializing a new git repository.'
                )
            return ''

<<<<<<< HEAD
        # This satisfies mypy because param is optional, but `verify_repo_provider` guarentees this gets populated
        if not repository:
            return ''

        provider = repository.git_provider
        provider_domains = {
            ProviderType.GITHUB: 'github.com',
            ProviderType.GITLAB: 'gitlab.com',
            ProviderType.AZURE_DEVOPS: 'dev.azure.com',
        }

        domain = provider_domains[provider]

        # If git_provider_tokens is provided, use the host from the token if available
        if git_provider_tokens and provider in git_provider_tokens:
            domain = git_provider_tokens[provider].host or domain

        # Try to use token if available, otherwise use public URL
        if git_provider_tokens and provider in git_provider_tokens:
            git_token = git_provider_tokens[provider].token
            git_provider_tokens = git_provider_tokens[provider]
            if git_token:
                if provider == ProviderType.GITLAB:
                    remote_repo_url = f'https://oauth2:{git_token.get_secret_value()}@{domain}/{selected_repository}.git'
                elif provider == ProviderType.AZURE_DEVOPS:
                    parts = selected_repository.strip("/").split("/")
                    if len(parts) != 3:
                        raise ValueError("Azure devops: selected_repository deve ter 3 partes: org/project/repo")
                    organization, project, repository = parts
                    remote_repo_url = f"https://{git_token.get_secret_value()}@dev.azure.com/{organization}/{project}/_git/{repository}"
                    print(f"remote_repo_url: {remote_repo_url}")
                else:
                    remote_repo_url = f'https://{git_token.get_secret_value()}@{domain}/{selected_repository}'
            else:
                remote_repo_url = f'https://{domain}/{selected_repository}.git'
        else:
            remote_repo_url = f'https://{domain}/{selected_repository}.git'
=======
        remote_repo_url = await self._get_authenticated_git_url(
            selected_repository, git_provider_tokens
        )
>>>>>>> 7fb47761

        if not remote_repo_url:
            raise ValueError('Missing either Git token or valid repository')

        if self.status_callback:
            self.status_callback(
                'info', RuntimeStatus.SETTING_UP_WORKSPACE, 'Setting up workspace...'
            )

        dir_name = selected_repository.split('/')[-1]

        # Generate a random branch name to avoid conflicts
        random_str = ''.join(
            random.choices(string.ascii_lowercase + string.digits, k=8)
        )
        openhands_workspace_branch = f'openhands-workspace-{random_str}'

        # Clone repository command
        clone_command = f'git clone {remote_repo_url} {dir_name}'

        # Checkout to appropriate branch
        checkout_command = (
            f'git checkout {selected_branch}'
            if selected_branch
            else f'git checkout -b {openhands_workspace_branch}'
        )

        clone_action = CmdRunAction(command=clone_command)
        self.run_action(clone_action)

        cd_checkout_action = CmdRunAction(
            command=f'cd {dir_name} && {checkout_command}'
        )
        action = cd_checkout_action
        self.log('info', f'Cloning repo: {selected_repository}')
        self.run_action(action)
        return dir_name

    def maybe_run_setup_script(self):
        """Run .openhands/setup.sh if it exists in the workspace or repository."""
        setup_script = '.openhands/setup.sh'
        read_obs = self.read(FileReadAction(path=setup_script))
        if isinstance(read_obs, ErrorObservation):
            return

        if self.status_callback:
            self.status_callback(
                'info', RuntimeStatus.SETTING_UP_WORKSPACE, 'Setting up workspace...'
            )

        # setup scripts time out after 10 minutes
        action = CmdRunAction(
            f'chmod +x {setup_script} && source {setup_script}',
            blocking=True,
            hidden=True,
        )
        action.set_hard_timeout(600)

        # Add the action to the event stream as an ENVIRONMENT event
        source = EventSource.ENVIRONMENT
        self.event_stream.add_event(action, source)

        # Execute the action
        self.run_action(action)

    @property
    def workspace_root(self) -> Path:
        """Return the workspace root path."""
        return Path(self.config.workspace_mount_path_in_sandbox)

    def maybe_setup_git_hooks(self):
        """Set up git hooks if .openhands/pre-commit.sh exists in the workspace or repository."""
        pre_commit_script = '.openhands/pre-commit.sh'
        read_obs = self.read(FileReadAction(path=pre_commit_script))
        if isinstance(read_obs, ErrorObservation):
            return

        if self.status_callback:
            self.status_callback(
                'info', RuntimeStatus.SETTING_UP_GIT_HOOKS, 'Setting up git hooks...'
            )

        # Ensure the git hooks directory exists
        action = CmdRunAction('mkdir -p .git/hooks')
        obs = self.run_action(action)
        if isinstance(obs, CmdOutputObservation) and obs.exit_code != 0:
            self.log('error', f'Failed to create git hooks directory: {obs.content}')
            return

        # Make the pre-commit script executable
        action = CmdRunAction(f'chmod +x {pre_commit_script}')
        obs = self.run_action(action)
        if isinstance(obs, CmdOutputObservation) and obs.exit_code != 0:
            self.log(
                'error', f'Failed to make pre-commit script executable: {obs.content}'
            )
            return

        # Check if there's an existing pre-commit hook
        pre_commit_hook = '.git/hooks/pre-commit'
        pre_commit_local = '.git/hooks/pre-commit.local'

        # Read the existing pre-commit hook if it exists
        read_obs = self.read(FileReadAction(path=pre_commit_hook))
        if not isinstance(read_obs, ErrorObservation):
            # If the existing hook wasn't created by OpenHands, preserve it
            if 'This hook was installed by OpenHands' not in read_obs.content:
                self.log('info', 'Preserving existing pre-commit hook')
                # Move the existing hook to pre-commit.local
                action = CmdRunAction(f'mv {pre_commit_hook} {pre_commit_local}')
                obs = self.run_action(action)
                if isinstance(obs, CmdOutputObservation) and obs.exit_code != 0:
                    self.log(
                        'error',
                        f'Failed to preserve existing pre-commit hook: {obs.content}',
                    )
                    return

                # Make it executable
                action = CmdRunAction(f'chmod +x {pre_commit_local}')
                obs = self.run_action(action)
                if isinstance(obs, CmdOutputObservation) and obs.exit_code != 0:
                    self.log(
                        'error',
                        f'Failed to make preserved hook executable: {obs.content}',
                    )
                    return

        # Create the pre-commit hook that calls our script
        pre_commit_hook_content = f"""#!/bin/bash
# This hook was installed by OpenHands
# It calls the pre-commit script in the .openhands directory

if [ -x "{pre_commit_script}" ]; then
    source "{pre_commit_script}"
    exit $?
else
    echo "Warning: {pre_commit_script} not found or not executable"
    exit 0
fi
"""

        # Write the pre-commit hook
        write_obs = self.write(
            FileWriteAction(path=pre_commit_hook, content=pre_commit_hook_content)
        )
        if isinstance(write_obs, ErrorObservation):
            self.log('error', f'Failed to write pre-commit hook: {write_obs.content}')
            return

        # Make the pre-commit hook executable
        action = CmdRunAction(f'chmod +x {pre_commit_hook}')
        obs = self.run_action(action)
        if isinstance(obs, CmdOutputObservation) and obs.exit_code != 0:
            self.log(
                'error', f'Failed to make pre-commit hook executable: {obs.content}'
            )
            return

        self.log('info', 'Git pre-commit hook installed successfully')

    def _load_microagents_from_directory(
        self, microagents_dir: Path, source_description: str
    ) -> list[BaseMicroagent]:
        """Load microagents from a directory.

        Args:
            microagents_dir: Path to the directory containing microagents
            source_description: Description of the source for logging purposes

        Returns:
            A list of loaded microagents
        """
        loaded_microagents: list[BaseMicroagent] = []

        self.log(
            'info',
            f'Attempting to list files in {source_description} microagents directory: {microagents_dir}',
        )

        files = self.list_files(str(microagents_dir))

        if not files:
            self.log(
                'warning',
                f'No files found in {source_description} microagents directory: {microagents_dir}',
            )
            return loaded_microagents

        self.log(
            'info',
            f'Found {len(files)} files in {source_description} microagents directory',
        )
        zip_path = self.copy_from(str(microagents_dir))
        microagent_folder = tempfile.mkdtemp()

        try:
            with ZipFile(zip_path, 'r') as zip_file:
                zip_file.extractall(microagent_folder)

            zip_path.unlink()
            repo_agents, knowledge_agents = load_microagents_from_dir(microagent_folder)

            self.log(
                'info',
                f'Loaded {len(repo_agents)} repo agents and {len(knowledge_agents)} knowledge agents from {source_description}',
            )

            loaded_microagents.extend(repo_agents.values())
            loaded_microagents.extend(knowledge_agents.values())
        except Exception as e:
            self.log('error', f'Failed to load agents from {source_description}: {e}')
        finally:
            shutil.rmtree(microagent_folder)

        return loaded_microagents

    async def _get_authenticated_git_url(
        self, repo_name: str, git_provider_tokens: PROVIDER_TOKEN_TYPE | None
    ) -> str:
        """Get an authenticated git URL for a repository.

        Args:
            repo_path: Repository name (owner/repo)

        Returns:
            Authenticated git URL if credentials are available, otherwise regular HTTPS URL
        """

        try:
            provider_handler = ProviderHandler(
                git_provider_tokens or MappingProxyType({})
            )
            repository = await provider_handler.verify_repo_provider(repo_name)
        except AuthenticationError:
            raise Exception('Git provider authentication issue when getting remote URL')

        provider = repository.git_provider
        repo_name = repository.full_name

        provider_domains = {
            ProviderType.GITHUB: 'github.com',
            ProviderType.GITLAB: 'gitlab.com',
            ProviderType.BITBUCKET: 'bitbucket.org',
        }

        domain = provider_domains[provider]

        # If git_provider_tokens is provided, use the host from the token if available
        if git_provider_tokens and provider in git_provider_tokens:
            domain = git_provider_tokens[provider].host or domain

        # Try to use token if available, otherwise use public URL
        if git_provider_tokens and provider in git_provider_tokens:
            git_token = git_provider_tokens[provider].token
            if git_token:
                token_value = git_token.get_secret_value()
                if provider == ProviderType.GITLAB:
                    remote_url = (
                        f'https://oauth2:{token_value}@{domain}/{repo_name}.git'
                    )
                elif provider == ProviderType.BITBUCKET:
                    # For Bitbucket, handle username:app_password format
                    if ':' in token_value:
                        # App token format: username:app_password
                        remote_url = f'https://{token_value}@{domain}/{repo_name}.git'
                    else:
                        # Access token format: use x-token-auth
                        remote_url = f'https://x-token-auth:{token_value}@{domain}/{repo_name}.git'
                else:
                    # GitHub
                    remote_url = f'https://{token_value}@{domain}/{repo_name}.git'
            else:
                remote_url = f'https://{domain}/{repo_name}.git'
        else:
            remote_url = f'https://{domain}/{repo_name}.git'

        return remote_url

    def _is_gitlab_repository(self, repo_name: str) -> bool:
        """Check if a repository is hosted on GitLab.

        Args:
            repo_name: Repository name (e.g., "gitlab.com/org/repo" or "org/repo")

        Returns:
            True if the repository is hosted on GitLab, False otherwise
        """
        try:
            provider_handler = ProviderHandler(
                self.git_provider_tokens or MappingProxyType({})
            )
            repository = call_async_from_sync(
                provider_handler.verify_repo_provider,
                GENERAL_TIMEOUT,
                repo_name,
            )
            return repository.git_provider == ProviderType.GITLAB
        except Exception:
            # If we can't determine the provider, assume it's not GitLab
            # This is a safe fallback since we'll just use the default .openhands
            return False

    def get_microagents_from_org_or_user(
        self, selected_repository: str
    ) -> list[BaseMicroagent]:
        """Load microagents from the organization or user level repository.

        For example, if the repository is github.com/acme-co/api, this will check if
        github.com/acme-co/.openhands exists. If it does, it will clone it and load
        the microagents from the ./microagents/ folder.

        For GitLab repositories, it will use openhands-config instead of .openhands
        since GitLab doesn't support repository names starting with non-alphanumeric
        characters.

        Args:
            selected_repository: The repository path (e.g., "github.com/acme-co/api")

        Returns:
            A list of loaded microagents from the org/user level repository
        """
        loaded_microagents: list[BaseMicroagent] = []

        self.log(
            'debug',
            f'Starting org-level microagent loading for repository: {selected_repository}',
        )

        repo_parts = selected_repository.split('/')

        if len(repo_parts) < 2:
            self.log(
                'warning',
                f'Repository path has insufficient parts ({len(repo_parts)} < 2), skipping org-level microagents',
            )
            return loaded_microagents

        # Extract the domain and org/user name
        org_name = repo_parts[-2]
        self.log(
            'info',
            f'Extracted org/user name: {org_name}',
        )

        # Determine if this is a GitLab repository
        is_gitlab = self._is_gitlab_repository(selected_repository)
        self.log(
            'debug',
            f'Repository type detection - is_gitlab: {is_gitlab}',
        )

        # For GitLab, use openhands-config (since .openhands is not a valid repo name)
        # For other providers, use .openhands
        if is_gitlab:
            org_openhands_repo = f'{org_name}/openhands-config'
        else:
            org_openhands_repo = f'{org_name}/.openhands'

        self.log(
            'info',
            f'Checking for org-level microagents at {org_openhands_repo}',
        )

        # Try to clone the org-level repo
        try:
            # Create a temporary directory for the org-level repo
            org_repo_dir = self.workspace_root / f'org_openhands_{org_name}'
            self.log(
                'debug',
                f'Creating temporary directory for org repo: {org_repo_dir}',
            )

            # Get authenticated URL and do a shallow clone (--depth 1) for efficiency
            try:
                remote_url = call_async_from_sync(
                    self._get_authenticated_git_url,
                    GENERAL_TIMEOUT,
                    org_openhands_repo,
                    self.git_provider_tokens,
                )
            except Exception as e:
                self.log(
                    'error',
                    f'Failed to get authenticated URL for {org_openhands_repo}: {str(e)}',
                )
                raise Exception(str(e))

            clone_cmd = (
                f'GIT_TERMINAL_PROMPT=0 git clone --depth 1 {remote_url} {org_repo_dir}'
            )
            self.log(
                'info',
                'Executing clone command for org-level repo',
            )

            action = CmdRunAction(command=clone_cmd)
            obs = self.run_action(action)

            if isinstance(obs, CmdOutputObservation) and obs.exit_code == 0:
                self.log(
                    'info',
                    f'Successfully cloned org-level microagents from {org_openhands_repo}',
                )

                # Load microagents from the org-level repo
                org_microagents_dir = org_repo_dir / 'microagents'
                self.log(
                    'info',
                    f'Looking for microagents in directory: {org_microagents_dir}',
                )

                loaded_microagents = self._load_microagents_from_directory(
                    org_microagents_dir, 'org-level'
                )

                self.log(
                    'info',
                    f'Loaded {len(loaded_microagents)} microagents from org-level repository {org_openhands_repo}',
                )

                # Clean up the org repo directory
                action = CmdRunAction(f'rm -rf {org_repo_dir}')
                self.run_action(action)
            else:
                clone_error_msg = (
                    obs.content
                    if isinstance(obs, CmdOutputObservation)
                    else 'Unknown error'
                )
                exit_code = (
                    obs.exit_code if isinstance(obs, CmdOutputObservation) else 'N/A'
                )
                self.log(
                    'info',
                    f'No org-level microagents found at {org_openhands_repo} (exit_code: {exit_code})',
                )
                self.log(
                    'debug',
                    f'Clone command output: {clone_error_msg}',
                )

        except Exception as e:
            self.log(
                'debug',
                f'Error loading org-level microagents from {org_openhands_repo}: {str(e)}',
            )

        return loaded_microagents

    def get_microagents_from_selected_repo(
        self, selected_repository: str | None
    ) -> list[BaseMicroagent]:
        """Load microagents from the selected repository.
        If selected_repository is None, load microagents from the current workspace.
        This is the main entry point for loading microagents.

        This method also checks for user/org level microagents stored in a repository.
        For example, if the repository is github.com/acme-co/api, it will also check for
        github.com/acme-co/.openhands and load microagents from there if it exists.

        For GitLab repositories, it will use openhands-config instead of .openhands
        since GitLab doesn't support repository names starting with non-alphanumeric
        characters.
        """
        loaded_microagents: list[BaseMicroagent] = []
        microagents_dir = self.workspace_root / '.openhands' / 'microagents'
        repo_root = None

        # Check for user/org level microagents if a repository is selected
        if selected_repository:
            # Load microagents from the org/user level repository
            org_microagents = self.get_microagents_from_org_or_user(selected_repository)
            loaded_microagents.extend(org_microagents)

            # Continue with repository-specific microagents
            repo_root = self.workspace_root / selected_repository.split('/')[-1]
            microagents_dir = repo_root / '.openhands' / 'microagents'

        self.log(
            'info',
            f'Selected repo: {selected_repository}, loading microagents from {microagents_dir} (inside runtime)',
        )

        # Legacy Repo Instructions
        # Check for legacy .openhands_instructions file
        obs = self.read(
            FileReadAction(path=str(self.workspace_root / '.openhands_instructions'))
        )
        if isinstance(obs, ErrorObservation) and repo_root is not None:
            # If the instructions file is not found in the workspace root, try to load it from the repo root
            self.log(
                'debug',
                f'.openhands_instructions not present, trying to load from repository {microagents_dir=}',
            )
            obs = self.read(
                FileReadAction(path=str(repo_root / '.openhands_instructions'))
            )

        if isinstance(obs, FileReadObservation):
            self.log('info', 'openhands_instructions microagent loaded.')
            loaded_microagents.append(
                BaseMicroagent.load(
                    path='.openhands_instructions',
                    microagent_dir=None,
                    file_content=obs.content,
                )
            )

        # Load microagents from directory
        repo_microagents = self._load_microagents_from_directory(
            microagents_dir, 'repository'
        )
        loaded_microagents.extend(repo_microagents)

        return loaded_microagents

    def run_action(self, action: Action) -> Observation:
        """Run an action and return the resulting observation.
        If the action is not runnable in any runtime, a NullObservation is returned.
        If the action is not supported by the current runtime, an ErrorObservation is returned.
        """
        if not action.runnable:
            if isinstance(action, AgentThinkAction):
                return AgentThinkObservation('Your thought has been logged.')
            return NullObservation('')
        if (
            hasattr(action, 'confirmation_state')
            and action.confirmation_state
            == ActionConfirmationStatus.AWAITING_CONFIRMATION
        ):
            return NullObservation('')
        action_type = action.action  # type: ignore[attr-defined]
        if action_type not in ACTION_TYPE_TO_CLASS:
            return ErrorObservation(f'Action {action_type} does not exist.')
        if not hasattr(self, action_type):
            return ErrorObservation(
                f'Action {action_type} is not supported in the current runtime.'
            )
        if (
            getattr(action, 'confirmation_state', None)
            == ActionConfirmationStatus.REJECTED
        ):
            return UserRejectObservation(
                'Action has been rejected by the user! Waiting for further user input.'
            )
        observation = getattr(self, action_type)(action)
        return observation

    # ====================================================================
    # Context manager
    # ====================================================================

    def __enter__(self) -> 'Runtime':
        return self

    def __exit__(self, exc_type, exc_value, traceback) -> None:
        self.close()

    @abstractmethod
    async def connect(self) -> None:
        pass

    @abstractmethod
    def get_mcp_config(
        self, extra_stdio_servers: list[MCPStdioServerConfig] | None = None
    ) -> MCPConfig:
        pass

    # ====================================================================
    # Action execution
    # ====================================================================

    @abstractmethod
    def run(self, action: CmdRunAction) -> Observation:
        pass

    @abstractmethod
    def run_ipython(self, action: IPythonRunCellAction) -> Observation:
        pass

    @abstractmethod
    def read(self, action: FileReadAction) -> Observation:
        pass

    @abstractmethod
    def write(self, action: FileWriteAction) -> Observation:
        pass

    @abstractmethod
    def edit(self, action: FileEditAction) -> Observation:
        pass

    @abstractmethod
    def browse(self, action: BrowseURLAction) -> Observation:
        pass

    @abstractmethod
    def browse_interactive(self, action: BrowseInteractiveAction) -> Observation:
        pass

    @abstractmethod
    async def call_tool_mcp(self, action: MCPAction) -> Observation:
        pass

    # ====================================================================
    # File operations
    # ====================================================================

    @abstractmethod
    def copy_to(self, host_src: str, sandbox_dest: str, recursive: bool = False):
        raise NotImplementedError('This method is not implemented in the base class.')

    @abstractmethod
    def list_files(self, path: str | None = None) -> list[str]:
        """List files in the sandbox.

        If path is None, list files in the sandbox's initial working directory (e.g., /workspace).
        """
        raise NotImplementedError('This method is not implemented in the base class.')

    @abstractmethod
    def copy_from(self, path: str) -> Path:
        """Zip all files in the sandbox and return a path in the local filesystem."""
        raise NotImplementedError('This method is not implemented in the base class.')

    # ====================================================================
    # Authentication
    # ====================================================================

    @property
    def session_api_key(self) -> str | None:
        return None

    # ====================================================================
    # VSCode
    # ====================================================================

    @property
    def vscode_enabled(self) -> bool:
        return self._vscode_enabled

    @property
    def vscode_url(self) -> str | None:
        raise NotImplementedError('This method is not implemented in the base class.')

    @property
    def web_hosts(self) -> dict[str, int]:
        return {}

    # ====================================================================
    # Git
    # ====================================================================

    def _execute_shell_fn_git_handler(
        self, command: str, cwd: str | None
    ) -> CommandResult:
        """
        This function is used by the GitHandler to execute shell commands.
        """
        obs = self.run(CmdRunAction(command=command, is_static=True, cwd=cwd))
        exit_code = 0
        content = ''

        if isinstance(obs, ErrorObservation):
            exit_code = -1

        if hasattr(obs, 'exit_code'):
            exit_code = obs.exit_code
        if hasattr(obs, 'content'):
            content = obs.content

        return CommandResult(content=content, exit_code=exit_code)

    def get_git_changes(self, cwd: str) -> list[dict[str, str]] | None:
        self.git_handler.set_cwd(cwd)
        return self.git_handler.get_git_changes()

    def get_git_diff(self, file_path: str, cwd: str) -> dict[str, str]:
        self.git_handler.set_cwd(cwd)
        return self.git_handler.get_git_diff(file_path)

    @property
    def additional_agent_instructions(self) -> str:
        return ''

    def subscribe_to_shell_stream(
        self, callback: Callable[[str], None] | None = None
    ) -> bool:
        """
        Subscribe to shell command output stream.
        This method is meant to be overridden by runtime implementations
        that want to stream shell command output to external consumers.

        Args:
            callback: A function that will be called with each line of output from shell commands.
                     If None, any existing subscription will be removed.

        Returns False by default.
        """
        return False

    @classmethod
    def setup(cls, config: OpenHandsConfig, headless_mode: bool = False):
        """Set up the environment for runtimes to be created."""

    @classmethod
    def teardown(cls, config: OpenHandsConfig):
        """Tear down the environment in which runtimes are created."""<|MERGE_RESOLUTION|>--- conflicted
+++ resolved
@@ -383,49 +383,9 @@
                 )
             return ''
 
-<<<<<<< HEAD
-        # This satisfies mypy because param is optional, but `verify_repo_provider` guarentees this gets populated
-        if not repository:
-            return ''
-
-        provider = repository.git_provider
-        provider_domains = {
-            ProviderType.GITHUB: 'github.com',
-            ProviderType.GITLAB: 'gitlab.com',
-            ProviderType.AZURE_DEVOPS: 'dev.azure.com',
-        }
-
-        domain = provider_domains[provider]
-
-        # If git_provider_tokens is provided, use the host from the token if available
-        if git_provider_tokens and provider in git_provider_tokens:
-            domain = git_provider_tokens[provider].host or domain
-
-        # Try to use token if available, otherwise use public URL
-        if git_provider_tokens and provider in git_provider_tokens:
-            git_token = git_provider_tokens[provider].token
-            git_provider_tokens = git_provider_tokens[provider]
-            if git_token:
-                if provider == ProviderType.GITLAB:
-                    remote_repo_url = f'https://oauth2:{git_token.get_secret_value()}@{domain}/{selected_repository}.git'
-                elif provider == ProviderType.AZURE_DEVOPS:
-                    parts = selected_repository.strip("/").split("/")
-                    if len(parts) != 3:
-                        raise ValueError("Azure devops: selected_repository deve ter 3 partes: org/project/repo")
-                    organization, project, repository = parts
-                    remote_repo_url = f"https://{git_token.get_secret_value()}@dev.azure.com/{organization}/{project}/_git/{repository}"
-                    print(f"remote_repo_url: {remote_repo_url}")
-                else:
-                    remote_repo_url = f'https://{git_token.get_secret_value()}@{domain}/{selected_repository}'
-            else:
-                remote_repo_url = f'https://{domain}/{selected_repository}.git'
-        else:
-            remote_repo_url = f'https://{domain}/{selected_repository}.git'
-=======
         remote_repo_url = await self._get_authenticated_git_url(
             selected_repository, git_provider_tokens
         )
->>>>>>> 7fb47761
 
         if not remote_repo_url:
             raise ValueError('Missing either Git token or valid repository')
@@ -670,6 +630,7 @@
             ProviderType.GITHUB: 'github.com',
             ProviderType.GITLAB: 'gitlab.com',
             ProviderType.BITBUCKET: 'bitbucket.org',
+            ProviderType.AZURE_DEVOPS: 'dev.azure.com',
         }
 
         domain = provider_domains[provider]
@@ -695,6 +656,13 @@
                     else:
                         # Access token format: use x-token-auth
                         remote_url = f'https://x-token-auth:{token_value}@{domain}/{repo_name}.git'
+                elif provider == ProviderType.AZURE_DEVOPS:
+                    parts = repo_name.strip("/").split("/")
+                    if len(parts) != 3:
+                        raise ValueError("Azure devops: repo_name deve ter 3 partes: org/project/repo")
+                    organization, project, repository = parts
+                    remote_repo_url = f"https://{git_token.get_secret_value()}@dev.azure.com/{organization}/{project}/_git/{repository}"
+                    print(f"remote_repo_url: {remote_repo_url}")
                 else:
                     # GitHub
                     remote_url = f'https://{token_value}@{domain}/{repo_name}.git'
