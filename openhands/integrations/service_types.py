--- conflicted
+++ resolved
@@ -510,13 +510,12 @@
     async def get_branches(self, repository: str) -> list[Branch]:
         """Get branches for a repository"""
 
-<<<<<<< HEAD
     async def create_pr(self, repository: str, source_branch: str, target_branch: str, title: str, body: str) -> str:
         """Create a pull request"""
 
     async def create_issue(self, repository: str, title: str, body: str) -> str:
         """Create an issue"""
-=======
+
     async def get_paginated_branches(
         self, repository: str, page: int = 1, per_page: int = 30
     ) -> PaginatedBranchesResponse:
@@ -526,7 +525,6 @@
         self, repository: str, query: str, per_page: int = 30
     ) -> list[Branch]:
         """Search for branches within a repository"""
->>>>>>> 523b40db
 
     async def get_microagents(self, repository: str) -> list[MicroagentResponse]:
         """Get microagents from a repository"""
