--- conflicted
+++ resolved
@@ -494,13 +494,12 @@
     async def get_branches(self, repository: str) -> list[Branch]:
         """Get branches for a repository"""
 
-<<<<<<< HEAD
     async def create_pr(self, repository: str, source_branch: str, target_branch: str, title: str, body: str) -> str:
         """Create a pull request"""
 
     async def create_issue(self, repository: str, title: str, body: str) -> str:
         """Create an issue"""
-=======
+
     async def get_microagents(self, repository: str) -> list[MicroagentResponse]:
         """Get microagents from a repository"""
         ...
@@ -513,5 +512,4 @@
         Returns:
             MicroagentContentResponse with parsed content and triggers
         """
-        ...
->>>>>>> 12d06359
+        ...