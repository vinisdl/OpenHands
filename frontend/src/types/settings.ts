export const ProviderOptions = {
  github: "github",
  gitlab: "gitlab",
<<<<<<< HEAD
  azure_devops: "azure_devops",
=======
  bitbucket: "bitbucket",
>>>>>>> 7fb47761
} as const;

export type Provider = keyof typeof ProviderOptions;

export type ProviderToken = {
  token: string;
  host: string | null;
};

export type MCPSSEServer = {
  url: string;
  api_key?: string;
};

export type MCPStdioServer = {
  name: string;
  command: string;
  args?: string[];
  env?: Record<string, string>;
};

export type MCPConfig = {
  sse_servers: (string | MCPSSEServer)[];
  stdio_servers: MCPStdioServer[];
};

export type Settings = {
  LLM_MODEL: string;
  LLM_BASE_URL: string;
  AGENT: string;
  LANGUAGE: string;
  LLM_API_KEY_SET: boolean;
  SEARCH_API_KEY_SET: boolean;
  CONFIRMATION_MODE: boolean;
  SECURITY_ANALYZER: string;
  REMOTE_RUNTIME_RESOURCE_FACTOR: number | null;
  PROVIDER_TOKENS_SET: Partial<Record<Provider, string | null>>;
  ENABLE_DEFAULT_CONDENSER: boolean;
  ENABLE_SOUND_NOTIFICATIONS: boolean;
  ENABLE_PROACTIVE_CONVERSATION_STARTERS: boolean;
  USER_CONSENTS_TO_ANALYTICS: boolean | null;
  SEARCH_API_KEY?: string;
  IS_NEW_USER?: boolean;
  MCP_CONFIG?: MCPConfig;
  MAX_BUDGET_PER_TASK: number | null;
  EMAIL?: string;
  EMAIL_VERIFIED?: boolean;
};

export type ApiSettings = {
  llm_model: string;
  llm_base_url: string;
  agent: string;
  language: string;
  llm_api_key: string | null;
  llm_api_key_set: boolean;
  search_api_key_set: boolean;
  confirmation_mode: boolean;
  security_analyzer: string;
  remote_runtime_resource_factor: number | null;
  enable_default_condenser: boolean;
  enable_sound_notifications: boolean;
  enable_proactive_conversation_starters: boolean;
  user_consents_to_analytics: boolean | null;
  search_api_key?: string;
  provider_tokens_set: Partial<Record<Provider, string | null>>;
  max_budget_per_task: number | null;
  mcp_config?: {
    sse_servers: (string | MCPSSEServer)[];
    stdio_servers: MCPStdioServer[];
  };
  email?: string;
  email_verified?: boolean;
};

export type PostSettings = Settings & {
  user_consents_to_analytics: boolean | null;
  llm_api_key?: string | null;
  search_api_key?: string;
  mcp_config?: MCPConfig;
};

export type PostApiSettings = ApiSettings & {
  user_consents_to_analytics: boolean | null;
  search_api_key?: string;
  mcp_config?: MCPConfig;
};<|MERGE_RESOLUTION|>--- conflicted
+++ resolved
@@ -1,11 +1,8 @@
 export const ProviderOptions = {
   github: "github",
   gitlab: "gitlab",
-<<<<<<< HEAD
   azure_devops: "azure_devops",
-=======
   bitbucket: "bitbucket",
->>>>>>> 7fb47761
 } as const;
 
 export type Provider = keyof typeof ProviderOptions;
