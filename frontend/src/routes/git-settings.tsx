--- conflicted
+++ resolved
@@ -90,6 +90,7 @@
             host: azureDevOpsHost
           },
           bitbucket: { token: bitbucketToken, host: bitbucketHost },
+          enterprise_sso: { token: "", host: "" },
         },
       },
       {
@@ -166,63 +167,6 @@
             </div>
           )}
 
-<<<<<<< HEAD
-          {!isSaas && (
-            <GitHubTokenInput
-              name="github-token-input"
-              isGitHubTokenSet={isGitHubTokenSet}
-              onChange={(value) => {
-                setGithubTokenInputHasValue(!!value);
-              }}
-              onGitHubHostChange={(value) => {
-                setGithubHostInputHasValue(!!value);
-              }}
-              githubHostSet={existingGithubHost}
-            />
-          )}
-
-          {!isSaas && (
-            <GitLabTokenInput
-              name="gitlab-token-input"
-              isGitLabTokenSet={isGitLabTokenSet}
-              onChange={(value) => {
-                setGitlabTokenInputHasValue(!!value);
-              }}
-              onGitLabHostChange={(value) => {
-                setGitlabHostInputHasValue(!!value);
-              }}
-              gitlabHostSet={existingGitlabHost}
-            />
-          )}
-
-          {!isSaas && (
-
-            <AzureDevOpsTokenInput
-              name="azure-devops-token-input"
-              isAzureDevOpsTokenSet={isAzureDevOpsTokenSet}
-              onChange={(value) => {
-                setAzureDevOpsTokenInputHasValue(!!value);
-              }}
-              onAzureDevOpsHostChange={(value) => {
-                setAzureDevOpsHostInputHasValue(!!value);
-              }}
-              azureDevOpsHostSet={existingAzureDevOpsHost}
-            />
-          )}
-
-          {!isSaas && (<BitbucketTokenInput
-            name="bitbucket-token-input"
-            isBitbucketTokenSet={isBitbucketTokenSet}
-            onChange={(value) => {
-              setBitbucketTokenInputHasValue(!!value);
-            }}
-            onBitbucketHostChange={(value) => {
-              setBitbucketHostInputHasValue(!!value);
-            }}
-            bitbucketHostSet={existingBitbucketHost}
-          />
-          )}
-=======
           <div className="flex flex-col gap-4">
             {!isSaas && (
               <GitHubTokenInput
@@ -253,6 +197,20 @@
             )}
 
             {!isSaas && (
+              <AzureDevOpsTokenInput
+                name="azure-devops-token-input"
+                isAzureDevOpsTokenSet={isAzureDevOpsTokenSet}
+                onChange={(value) => {
+                  setAzureDevOpsTokenInputHasValue(!!value);
+                }}
+                onAzureDevOpsHostChange={(value) => {
+                  setAzureDevOpsHostInputHasValue(!!value);
+                }}
+                azureDevOpsHostSet={existingAzureDevOpsHost}
+              />
+            )}
+
+            {!isSaas && (
               <BitbucketTokenInput
                 name="bitbucket-token-input"
                 isBitbucketTokenSet={isBitbucketTokenSet}
@@ -266,7 +224,6 @@
               />
             )}
           </div>
->>>>>>> 523b40db
         </div>
       )}
 
