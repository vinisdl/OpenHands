import React from "react";
import { useTranslation } from "react-i18next";
import { useConfig } from "#/hooks/query/use-config";
import { useSettings } from "#/hooks/query/use-settings";
import { BrandButton } from "#/components/features/settings/brand-button";
import { useLogout } from "#/hooks/mutation/use-logout";
import { GitHubTokenInput } from "#/components/features/settings/git-settings/github-token-input";
import { GitLabTokenInput } from "#/components/features/settings/git-settings/gitlab-token-input";
<<<<<<< HEAD
import { AzureDevOpsTokenInput } from "#/components/features/settings/git-settings/azure-devops-token-input";
=======
import { BitbucketTokenInput } from "#/components/features/settings/git-settings/bitbucket-token-input";
>>>>>>> 7fb47761
import { ConfigureGitHubRepositoriesAnchor } from "#/components/features/settings/git-settings/configure-github-repositories-anchor";
import { InstallSlackAppAnchor } from "#/components/features/settings/git-settings/install-slack-app-anchor";
import { I18nKey } from "#/i18n/declaration";
import {
  displayErrorToast,
  displaySuccessToast,
} from "#/utils/custom-toast-handlers";
import { retrieveAxiosErrorMessage } from "#/utils/retrieve-axios-error-message";
import { GitSettingInputsSkeleton } from "#/components/features/settings/git-settings/github-settings-inputs-skeleton";
import { useAddGitProviders } from "#/hooks/mutation/use-add-git-providers";
import { useUserProviders } from "#/hooks/use-user-providers";

function GitSettingsScreen() {
  const { t } = useTranslation();

  const { mutate: saveGitProviders, isPending } = useAddGitProviders();
  const { mutate: disconnectGitTokens } = useLogout();

  const { data: settings, isLoading } = useSettings();
  const { providers } = useUserProviders();

  const { data: config } = useConfig();

  const [githubTokenInputHasValue, setGithubTokenInputHasValue] =
    React.useState(false);
  const [gitlabTokenInputHasValue, setGitlabTokenInputHasValue] =
    React.useState(false);
<<<<<<< HEAD
  const [azureDevOpsTokenInputHasValue, setAzureDevOpsTokenInputHasValue] =
=======
  const [bitbucketTokenInputHasValue, setBitbucketTokenInputHasValue] =
>>>>>>> 7fb47761
    React.useState(false);

  const [githubHostInputHasValue, setGithubHostInputHasValue] =
    React.useState(false);
  const [gitlabHostInputHasValue, setGitlabHostInputHasValue] =
    React.useState(false);
<<<<<<< HEAD
  const [azureDevOpsHostInputHasValue, setAzureDevOpsHostInputHasValue] =
=======
  const [bitbucketHostInputHasValue, setBitbucketHostInputHasValue] =
>>>>>>> 7fb47761
    React.useState(false);

  const existingGithubHost = settings?.PROVIDER_TOKENS_SET.github;
  const existingGitlabHost = settings?.PROVIDER_TOKENS_SET.gitlab;
<<<<<<< HEAD
  const existingAzureDevOpsHost = settings?.PROVIDER_TOKENS_SET.azure_devops;
=======
  const existingBitbucketHost = settings?.PROVIDER_TOKENS_SET.bitbucket;
>>>>>>> 7fb47761

  const isSaas = config?.APP_MODE === "saas";
  const isGitHubTokenSet = providers.includes("github");
  const isGitLabTokenSet = providers.includes("gitlab");
<<<<<<< HEAD
  const isAzureDevOpsTokenSet = providers.includes("azure_devops");
=======
  const isBitbucketTokenSet = providers.includes("bitbucket");
>>>>>>> 7fb47761

  const formAction = async (formData: FormData) => {
    const disconnectButtonClicked =
      formData.get("disconnect-tokens-button") !== null;

    if (disconnectButtonClicked) {
      disconnectGitTokens();
      return;
    }

    const githubToken = formData.get("github-token-input")?.toString() || "";
    const gitlabToken = formData.get("gitlab-token-input")?.toString() || "";
<<<<<<< HEAD
    const azureDevOpsToken = formData.get("azure-devops-token-input")?.toString() || "";
    const githubHost = formData.get("github-host-input")?.toString() || "";
    const gitlabHost = formData.get("gitlab-host-input")?.toString() || "";
    const azureDevOpsHost = formData.get("azure-devops-host-input")?.toString() || "";

    saveGitProviders(
      {
        providers: {
          github: { token: githubToken, host: githubHost },
          gitlab: { token: gitlabToken, host: gitlabHost },
          azure_devops: { 
            token: azureDevOpsToken, 
            host: azureDevOpsHost
          },
        },
=======
    const bitbucketToken =
      formData.get("bitbucket-token-input")?.toString() || "";
    const githubHost = formData.get("github-host-input")?.toString() || "";
    const gitlabHost = formData.get("gitlab-host-input")?.toString() || "";
    const bitbucketHost =
      formData.get("bitbucket-host-input")?.toString() || "";

    // Create providers object with all tokens
    const providerTokens: Record<string, { token: string; host: string }> = {
      github: { token: githubToken, host: githubHost },
      gitlab: { token: gitlabToken, host: gitlabHost },
      bitbucket: { token: bitbucketToken, host: bitbucketHost },
    };

    saveGitProviders(
      {
        providers: providerTokens,
>>>>>>> 7fb47761
      },
      {
        onSuccess: () => {
          displaySuccessToast(t(I18nKey.SETTINGS$SAVED));
        },
        onError: (error) => {
          const errorMessage = retrieveAxiosErrorMessage(error);
          displayErrorToast(errorMessage || t(I18nKey.ERROR$GENERIC));
        },
        onSettled: () => {
          setGithubTokenInputHasValue(false);
          setGitlabTokenInputHasValue(false);
<<<<<<< HEAD
          setAzureDevOpsTokenInputHasValue(false);
          setGithubHostInputHasValue(false);
          setGitlabHostInputHasValue(false);
          setAzureDevOpsHostInputHasValue(false);
=======
          setBitbucketTokenInputHasValue(false);
          setGithubHostInputHasValue(false);
          setGitlabHostInputHasValue(false);
          setBitbucketHostInputHasValue(false);
>>>>>>> 7fb47761
        },
      },
    );
  };

  const formIsClean =
    !githubTokenInputHasValue &&
    !gitlabTokenInputHasValue &&
<<<<<<< HEAD
    !azureDevOpsTokenInputHasValue &&
    !githubHostInputHasValue &&
    !gitlabHostInputHasValue &&
    !azureDevOpsHostInputHasValue;
=======
    !bitbucketTokenInputHasValue &&
    !githubHostInputHasValue &&
    !gitlabHostInputHasValue &&
    !bitbucketHostInputHasValue;
>>>>>>> 7fb47761
  const shouldRenderExternalConfigureButtons = isSaas && config.APP_SLUG;

  return (
    <form
      data-testid="git-settings-screen"
      action={formAction}
      className="flex flex-col h-full justify-between"
    >
      {!isLoading && (
        <div className="p-9 flex flex-col gap-12">
          {shouldRenderExternalConfigureButtons && !isLoading && (
            <ConfigureGitHubRepositoriesAnchor slug={config.APP_SLUG!} />
          )}

          {shouldRenderExternalConfigureButtons && !isLoading && (
            <InstallSlackAppAnchor />
          )}

          {!isSaas && (
            <GitHubTokenInput
              name="github-token-input"
              isGitHubTokenSet={isGitHubTokenSet}
              onChange={(value) => {
                setGithubTokenInputHasValue(!!value);
              }}
              onGitHubHostChange={(value) => {
                setGithubHostInputHasValue(!!value);
              }}
              githubHostSet={existingGithubHost}
            />
          )}

          {!isSaas && (
            <GitLabTokenInput
              name="gitlab-token-input"
              isGitLabTokenSet={isGitLabTokenSet}
              onChange={(value) => {
                setGitlabTokenInputHasValue(!!value);
              }}
              onGitLabHostChange={(value) => {
                setGitlabHostInputHasValue(!!value);
              }}
              gitlabHostSet={existingGitlabHost}
            />
          )}

          {!isSaas && (
<<<<<<< HEAD
            <AzureDevOpsTokenInput
              name="azure-devops-token-input"
              isAzureDevOpsTokenSet={isAzureDevOpsTokenSet}
              onChange={(value) => {
                setAzureDevOpsTokenInputHasValue(!!value);
              }}
              onAzureDevOpsHostChange={(value) => {
                setAzureDevOpsHostInputHasValue(!!value);
              }}
              azureDevOpsHostSet={existingAzureDevOpsHost}
=======
            <BitbucketTokenInput
              name="bitbucket-token-input"
              isBitbucketTokenSet={isBitbucketTokenSet}
              onChange={(value) => {
                setBitbucketTokenInputHasValue(!!value);
              }}
              onBitbucketHostChange={(value) => {
                setBitbucketHostInputHasValue(!!value);
              }}
              bitbucketHostSet={existingBitbucketHost}
>>>>>>> 7fb47761
            />
          )}
        </div>
      )}

      {isLoading && <GitSettingInputsSkeleton />}

      <div className="flex gap-6 p-6 justify-end border-t border-t-tertiary">
        {!shouldRenderExternalConfigureButtons && (
          <>
            <BrandButton
              testId="disconnect-tokens-button"
              name="disconnect-tokens-button"
              type="submit"
              variant="secondary"
<<<<<<< HEAD
              isDisabled={!isGitHubTokenSet && !isGitLabTokenSet && !isAzureDevOpsTokenSet}
=======
              isDisabled={
                !isGitHubTokenSet && !isGitLabTokenSet && !isBitbucketTokenSet
              }
>>>>>>> 7fb47761
            >
              {t(I18nKey.GIT$DISCONNECT_TOKENS)}
            </BrandButton>
            <BrandButton
              testId="submit-button"
              type="submit"
              variant="primary"
              isDisabled={isPending || formIsClean}
            >
              {!isPending && t("SETTINGS$SAVE_CHANGES")}
              {isPending && t("SETTINGS$SAVING")}
            </BrandButton>
          </>
        )}
      </div>
    </form>
  );
}

export default GitSettingsScreen;<|MERGE_RESOLUTION|>--- conflicted
+++ resolved
@@ -6,11 +6,8 @@
 import { useLogout } from "#/hooks/mutation/use-logout";
 import { GitHubTokenInput } from "#/components/features/settings/git-settings/github-token-input";
 import { GitLabTokenInput } from "#/components/features/settings/git-settings/gitlab-token-input";
-<<<<<<< HEAD
 import { AzureDevOpsTokenInput } from "#/components/features/settings/git-settings/azure-devops-token-input";
-=======
 import { BitbucketTokenInput } from "#/components/features/settings/git-settings/bitbucket-token-input";
->>>>>>> 7fb47761
 import { ConfigureGitHubRepositoriesAnchor } from "#/components/features/settings/git-settings/configure-github-repositories-anchor";
 import { InstallSlackAppAnchor } from "#/components/features/settings/git-settings/install-slack-app-anchor";
 import { I18nKey } from "#/i18n/declaration";
@@ -38,40 +35,30 @@
     React.useState(false);
   const [gitlabTokenInputHasValue, setGitlabTokenInputHasValue] =
     React.useState(false);
-<<<<<<< HEAD
   const [azureDevOpsTokenInputHasValue, setAzureDevOpsTokenInputHasValue] =
-=======
+    React.useState(false);
   const [bitbucketTokenInputHasValue, setBitbucketTokenInputHasValue] =
->>>>>>> 7fb47761
     React.useState(false);
 
   const [githubHostInputHasValue, setGithubHostInputHasValue] =
     React.useState(false);
   const [gitlabHostInputHasValue, setGitlabHostInputHasValue] =
     React.useState(false);
-<<<<<<< HEAD
   const [azureDevOpsHostInputHasValue, setAzureDevOpsHostInputHasValue] =
-=======
+    React.useState(false);
   const [bitbucketHostInputHasValue, setBitbucketHostInputHasValue] =
->>>>>>> 7fb47761
     React.useState(false);
 
   const existingGithubHost = settings?.PROVIDER_TOKENS_SET.github;
   const existingGitlabHost = settings?.PROVIDER_TOKENS_SET.gitlab;
-<<<<<<< HEAD
   const existingAzureDevOpsHost = settings?.PROVIDER_TOKENS_SET.azure_devops;
-=======
   const existingBitbucketHost = settings?.PROVIDER_TOKENS_SET.bitbucket;
->>>>>>> 7fb47761
 
   const isSaas = config?.APP_MODE === "saas";
   const isGitHubTokenSet = providers.includes("github");
   const isGitLabTokenSet = providers.includes("gitlab");
-<<<<<<< HEAD
+  const isBitbucketTokenSet = providers.includes("bitbucket");
   const isAzureDevOpsTokenSet = providers.includes("azure_devops");
-=======
-  const isBitbucketTokenSet = providers.includes("bitbucket");
->>>>>>> 7fb47761
 
   const formAction = async (formData: FormData) => {
     const disconnectButtonClicked =
@@ -84,41 +71,25 @@
 
     const githubToken = formData.get("github-token-input")?.toString() || "";
     const gitlabToken = formData.get("gitlab-token-input")?.toString() || "";
-<<<<<<< HEAD
     const azureDevOpsToken = formData.get("azure-devops-token-input")?.toString() || "";
     const githubHost = formData.get("github-host-input")?.toString() || "";
     const gitlabHost = formData.get("gitlab-host-input")?.toString() || "";
     const azureDevOpsHost = formData.get("azure-devops-host-input")?.toString() || "";
-
+    const bitbucketToken =
+      formData.get("bitbucket-token-input")?.toString() || "";
+    const bitbucketHost =
+      formData.get("bitbucket-host-input")?.toString() || "";
     saveGitProviders(
       {
         providers: {
           github: { token: githubToken, host: githubHost },
           gitlab: { token: gitlabToken, host: gitlabHost },
-          azure_devops: { 
-            token: azureDevOpsToken, 
+          azure_devops: {
+            token: azureDevOpsToken,
             host: azureDevOpsHost
           },
-        },
-=======
-    const bitbucketToken =
-      formData.get("bitbucket-token-input")?.toString() || "";
-    const githubHost = formData.get("github-host-input")?.toString() || "";
-    const gitlabHost = formData.get("gitlab-host-input")?.toString() || "";
-    const bitbucketHost =
-      formData.get("bitbucket-host-input")?.toString() || "";
-
-    // Create providers object with all tokens
-    const providerTokens: Record<string, { token: string; host: string }> = {
-      github: { token: githubToken, host: githubHost },
-      gitlab: { token: gitlabToken, host: gitlabHost },
-      bitbucket: { token: bitbucketToken, host: bitbucketHost },
-    };
-
-    saveGitProviders(
-      {
-        providers: providerTokens,
->>>>>>> 7fb47761
+          bitbucket: { token: bitbucketToken, host: bitbucketHost },
+        },
       },
       {
         onSuccess: () => {
@@ -131,17 +102,11 @@
         onSettled: () => {
           setGithubTokenInputHasValue(false);
           setGitlabTokenInputHasValue(false);
-<<<<<<< HEAD
+          setBitbucketTokenInputHasValue(false);
           setAzureDevOpsTokenInputHasValue(false);
           setGithubHostInputHasValue(false);
           setGitlabHostInputHasValue(false);
           setAzureDevOpsHostInputHasValue(false);
-=======
-          setBitbucketTokenInputHasValue(false);
-          setGithubHostInputHasValue(false);
-          setGitlabHostInputHasValue(false);
-          setBitbucketHostInputHasValue(false);
->>>>>>> 7fb47761
         },
       },
     );
@@ -150,17 +115,12 @@
   const formIsClean =
     !githubTokenInputHasValue &&
     !gitlabTokenInputHasValue &&
-<<<<<<< HEAD
+    !bitbucketTokenInputHasValue &&
     !azureDevOpsTokenInputHasValue &&
     !githubHostInputHasValue &&
     !gitlabHostInputHasValue &&
-    !azureDevOpsHostInputHasValue;
-=======
-    !bitbucketTokenInputHasValue &&
-    !githubHostInputHasValue &&
-    !gitlabHostInputHasValue &&
+    !azureDevOpsHostInputHasValue &&
     !bitbucketHostInputHasValue;
->>>>>>> 7fb47761
   const shouldRenderExternalConfigureButtons = isSaas && config.APP_SLUG;
 
   return (
@@ -208,7 +168,7 @@
           )}
 
           {!isSaas && (
-<<<<<<< HEAD
+
             <AzureDevOpsTokenInput
               name="azure-devops-token-input"
               isAzureDevOpsTokenSet={isAzureDevOpsTokenSet}
@@ -219,19 +179,20 @@
                 setAzureDevOpsHostInputHasValue(!!value);
               }}
               azureDevOpsHostSet={existingAzureDevOpsHost}
-=======
-            <BitbucketTokenInput
-              name="bitbucket-token-input"
-              isBitbucketTokenSet={isBitbucketTokenSet}
-              onChange={(value) => {
-                setBitbucketTokenInputHasValue(!!value);
-              }}
-              onBitbucketHostChange={(value) => {
-                setBitbucketHostInputHasValue(!!value);
-              }}
-              bitbucketHostSet={existingBitbucketHost}
->>>>>>> 7fb47761
             />
+          )}
+
+          {!isSaas && (<BitbucketTokenInput
+            name="bitbucket-token-input"
+            isBitbucketTokenSet={isBitbucketTokenSet}
+            onChange={(value) => {
+              setBitbucketTokenInputHasValue(!!value);
+            }}
+            onBitbucketHostChange={(value) => {
+              setBitbucketHostInputHasValue(!!value);
+            }}
+            bitbucketHostSet={existingBitbucketHost}
+          />
           )}
         </div>
       )}
@@ -246,13 +207,7 @@
               name="disconnect-tokens-button"
               type="submit"
               variant="secondary"
-<<<<<<< HEAD
-              isDisabled={!isGitHubTokenSet && !isGitLabTokenSet && !isAzureDevOpsTokenSet}
-=======
-              isDisabled={
-                !isGitHubTokenSet && !isGitLabTokenSet && !isBitbucketTokenSet
-              }
->>>>>>> 7fb47761
+              isDisabled={!isGitHubTokenSet && !isGitLabTokenSet && !isAzureDevOpsTokenSet  && !isBitbucketTokenSet}
             >
               {t(I18nKey.GIT$DISCONNECT_TOKENS)}
             </BrandButton>
